--- conflicted
+++ resolved
@@ -62,13 +62,8 @@
 
 build:
 	cd cmd/neb; go build $(LDFLAGS) -o ../../$(BINARY)-$(COMMIT)
-<<<<<<< HEAD
-	cd cmd/crashreporter; go build $(LDFLAGS) -o ../../nebulas_crashreporter
-	rm -rf $(BINARY)
-=======
 	cd cmd/crashreporter; go build $(LDFLAGS) -o ../../neb-crashreporter
 	-rm -f $(BINARY)
->>>>>>> 817f6fd8
 	ln -s $(BINARY)-$(COMMIT) $(BINARY)
 
 build-linux:
