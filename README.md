# go-nebulas

Official Go implementation of the Nebulas protocol.

[![Build Status](https://travis-ci.org/nebulasio/go-nebulas.svg?branch=develop)](https://travis-ci.org/nebulasio/go-nebulas)

For the roadmap of Nebulas, please visit the [Roadmap](https://github.com/nebulasio/wiki/blob/master/roadmap.md) page.

For more information of Nebulas protocol, design documents, please refer to our [wiki](https://github.com/nebulasio/wiki).

TestNet is released, please check [here](https://github.com/nebulasio/wiki/blob/master/testnet.md) for more details

## Building from source

### Prerequisites

| Components | Version | Description |
|----------|-------------|-------------|
|[Golang](https://golang.org) | >= 1.8| The Go Programming Language |
[Dep](https://github.com/golang/dep) | >= 0.3.1 | Dep is a dependency management tool for Go. |

### Build

1. Checkout repo.

```bash
cd $GOPATH/src
go get -u -v github.com/nebulasio/go-nebulas
```

The project is under active development. Its default branch is _develop_.

```bash
cd github.com/nebulasio/go-nebulas
```

New users may want to checkout and use the stable _master_ release.

```bash
git checkout master
```

2. Install dependencies packages.

```bash
make dep
```

3. Install dependent v8 libraries.

```bash
make deploy-v8
```

4. Build the neb binary.

```bash
make build
```

## Run

### Run seed node
Starting a Nebulas seed node is simple. After the build step above, run a command:

```bash
./neb
```

You will see log message output like:

```

time="2017-12-29T23:25:17+08:00" level=info msg="Starting neblet..." file=neblet.go func="neblet.(*Neblet).Start" line=121
time="2017-12-29T23:25:17+08:00" level=info msg="node start" addrs="[/ip4/127.0.0.1/tcp/8680 /ip4/127.94.0.1/tcp/8680 /ip4/127.94.0.2/tcp/8680 /ip4/192.168.1.13/tcp/8680 /ip4/169.254.66.0/tcp/8680]" file=net_service.go func="p2p.(*NetService).Start" id=QmP7HDFcYmJL12Ez4ZNVCKjKedfE7f48f1LAkUc3Whz4jP line=691
time="2017-12-29T23:25:17+08:00" level=info msg="net.start: node start and join to p2p network success and listening for connections on [0.0.0.0:8680]... " file=net_service.go func="p2p.(*NetService).start" line=758
time="2017-12-29T23:25:17+08:00" level=info msg="Sync.Start: i am a seed node." file=sync_manager.go func="sync.(*Manager).Start" line=109
time="2017-12-29T23:25:17+08:00" level=info msg="Starting RPC server at: 127.0.0.1:8684" file=api_server.go func="rpc.(*APIServer).start" line=59
time="2017-12-29T23:25:17+08:00" level=info msg="control mining." file=sync_manager.go func="sync.(*Manager).Start" line=111 start=true
time="2017-12-29T23:25:18+08:00" level=warning msg=mintBlock. elapsed=17118 err="now is not time to forg block" file=dpos.go func="dpos.(*Dpos).blockLoop" line=357 tail="{\"height\":3, \"hash\":\"07052bac3c3f7efa673144710f98d02a9fda7369a096834939f81e42debe2fa6\", \"parentHash\":\"4343ed4818b5242cca6e4b350a082029279deb8730e496c789916e57536469d8\", \"accState\":\"3b607836efc991d59a9c1c11bba3f8be7c6632c55e08990a18c9df18c6a9915c\", \"nonce\":0, \"timestamp\": 1514544000, \"coinbase\": \"1a263547d167c74cf4b8f9166cfa244de0481c514a45aa2c\"}"
time="2017-12-29T23:25:19+08:00" level=warning msg=mintBlock. elapsed=17119 err="now is not time to forg block" file=dpos.go func="dpos.(*Dpos).blockLoop" line=357 tail="{\"height\":3, \"hash\":\"07052bac3c3f7efa673144710f98d02a9fda7369a096834939f81e42debe2fa6\", \"parentHash\":\"4343ed4818b5242cca6e4b350a082029279deb8730e496c789916e57536469d8\", \"accState\":\"3b607836efc991d59a9c1c11bba3f8be7c6632c55e08990a18c9df18c6a9915c\", \"nonce\":0, \"timestamp\": 1514544000, \"coinbase\": \"1a263547d167c74cf4b8f9166cfa244de0481c514a45aa2c\"}"
```

From the log, we can see the binary execution starts neblet, starts network service, starts RPC API server, and starts consensus state machine.

## Docker

### Build

`docker build -t nebulas`

### Run

`docker run -it -v $(pwd)/data.db:/nebulas/data.db nebulas`

### Configurations
Neb uses [Protocol Buffer](https://github.com/google/protobuf) to load configurations. The default config file is named as config.conf and looks like following:

```protobuf
network {
  listen: ["0.0.0.0:8680"]
  private_key: "conf/network/ed25519key"
  network_id: 1
}

chain {
  chain_id: 100
  datadir: "data.db"
  keydir: "keydir"
  genesis: "conf/default/genesis.conf"
  coinbase: "eb31ad2d8a89a0ca6935c308d5425730430bc2d63f2573b8"
  signature_ciphers: ["ECC_SECP256K1"]
  miner: "9341709022928b38dae1f9e1cfbad25611e81f736fd192c5"
  passphrase: "passphrase"
}

rpc {
    rpc_listen: ["127.0.0.1:8684"]
    http_listen: ["127.0.0.1:8685"]
    http_module: ["api","admin"]
}

app {
    log_level: "info"
    log_file: "logs"
    enable_crash_report: false
}

stats {
    enable_metrics: false
    influxdb: {
        host: "http://localhost:8086"
        db: "nebulas"
        user: "admin"
        password: "admin"
    }
}
```

The configuration schema is defined in proto _neblet/pb/config.proto:Config_. To load a different config file when starting the neb binary, use flag -c. For example,

```bash
./neb -c <path>/config.conf
```

Neb supports loading KeyStore file in Ethereum format. KeyStore files from config _key_dir_ are loaded during neb bootstrap. Example testing KeyStore looks like

```json
{"version":3,"id":"272a46f1-5141-4234-b948-1b45c6708962","address":"555fcb1b7051d3aea5cf2c0167b4e19ed6a4f98d","Crypto":{"ciphertext":"ecd4b817fa9ebed736235476c91dec43e73e0ca3e8d2f13c004725349882fb49","cipherparams":{"iv":"1ab4ed89c95f66e994f183fed23df9f9"},"cipher":"aes-128-ctr","kdf":"scrypt","kdfparams":{"dklen":32,"salt":"baef3f92cdde9fd97a00879ce060763101530e9e66e4c75ec74352a41419bde0","n":1024,"r":8,"p":1},"mac":"d8ea471cea8184fb7b19c1563804b85a31a2b3d792dc59ecccdb15dbfb3cebc0"}}

```

### Run node
Now we can get the seed address from the seed node log output above. Get pretty address and id from log starts with **"node start"**. The seed address from log above is

```
time="2017-12-29T23:25:17+08:00" level=info msg="node start" addrs="[/ip4/127.0.0.1/tcp/8680 /ip4/127.94.0.1/tcp/8680 /ip4/127.94.0.2/tcp/8680 /ip4/192.168.1.13/tcp/8680 /ip4/169.254.66.0/tcp/8680]" file=net_service.go func="p2p.(*NetService).Start" id=QmP7HDFcYmJL12Ez4ZNVCKjKedfE7f48f1LAkUc3Whz4jP line=691
```
To start a node on another machine, we need to update p2p seed configuration in _config.conf_:

```protobuf
p2p {
  seed: "/ip4/127.0.0.1/tcp/8680/ipfs/QmP7HDFcYmJL12Ez4ZNVCKjKedfE7f48f1LAkUc3Whz4jP"
  port: 8681
}
...
```

Note, if the node is running on the same machine, we need to use a different config file, and also assign different P2P and RPC server ports.

Now we can start the nodes by simply run command

```bash
./neb -c conf/example/config.2fe3f9.conf
```

Then it will connect to the seed node started earlier to join that network. The log output will look like:

```

INFO[2017-12-29T23:28:28+08:00] Starting neblet...                            file=neblet.go func="neblet.(*Neblet).Start" line=121
INFO[2017-12-29T23:28:28+08:00] node start                                    addrs="[/ip4/127.0.0.1/tcp/10002 /ip4/127.94.0.1/tcp/10002 /ip4/127.94.0.2/tcp/10002 /ip4/192.168.1.13/tcp/10002 /ip4/169.254.66.0/tcp/10002]" file=net_service.go func="p2p.(*NetService).Start" id=QmaQeoEG1XKztL7RnracUiWTVdxQX2QpybuXpnApCtYuwQ line=691
INFO[2017-12-29T23:28:28+08:00] net.start: node start and join to p2p network success and listening for connections on [0.0.0.0:10002]...   file=net_service.go func="p2p.(*NetService).start" line=758
INFO[2017-12-29T23:28:28+08:00] Starting RPC server at: 127.0.0.1:51512       file=api_server.go func="rpc.(*APIServer).start" line=59
INFO[2017-12-29T23:28:28+08:00] syncWithPeers: got tail                       block="{\"height\":3, \"hash\":\"07052bac3c3f7efa673144710f98d02a9fda7369a096834939f81e42debe2fa6\", \"parentHash\":\"4343ed4818b5242cca6e4b350a082029279deb8730e496c789916e57536469d8\", \"accState\":\"3b607836efc991d59a9c1c11bba3f8be7c6632c55e08990a18c9df18c6a9915c\", \"nonce\":0, \"timestamp\": 1514544000, \"coinbase\": \"1a263547d167c74cf4b8f9166cfa244de0481c514a45aa2c\"}" file=sync_manager.go func="sync.(*Manager).startSync" line=119 tail="&{QmaQeoEG1XKztL7RnracUiWTVdxQX2QpybuXpnApCtYuwQ 1 0xc4201322d0}"
INFO[2017-12-29T23:28:28+08:00] Sync: allNode -> [<peer.ID P7HDFc> <peer.ID aQeoEG>]  file=sync.go func="p2p.(*NetService).Sync" line=55
INFO[2017-12-29T23:28:28+08:00] dispatcher.loop: recvMsgCount=%d1             file=dispatcher.go func="net.(*Dispatcher).Start.func1" line=84
INFO[2017-12-29T23:28:28+08:00] StartMsgHandle.receiveSyncReplyCh: receive receiveSyncReplyCh message.  blocks="[{\"height\":3, \"hash\":\"07052bac3c3f7efa673144710f98d02a9fda7369a096834939f81e42debe2fa6\", \"parentHash\":\"4343ed4818b5242cca6e4b350a082029279deb8730e496c789916e57536469d8\", \"accState\":\"3b607836efc991d59a9c1c11bba3f8be7c6632c55e08990a18c9df18c6a9915c\", \"nonce\":0, \"timestamp\": 1514544000, \"coinbase\": \"1a263547d167c74cf4b8f9166cfa244de0481c514a45aa2c\"}]" file=asm_amd64.s from=QmP7HDFcYmJL12Ez4ZNVCKjKedfE7f48f1LAkUc3Whz4jP func=runtime.goexit line=2338
INFO[2017-12-29T23:28:28+08:00] control mining.                               file=sync_manager.go func="sync.(*Manager).loop" line=128 start=true
...
```

## REPL console
Nebulas provide an interactive javascript console, which can invoke all API and management RPC methods. Some management methods may require passphrase. Start console using the command:

```bash
./neb console
```

We have API and admin two schemes to access the console cmds. Users can quickly enter instructions using the TAB key.

```javascript
> api.
api.accounts              api.gasPrice              api.getNebState           api.sendTransaction
api.blockDump             api.getAccountState       api.getTransactionReceipt api.setRequest
api.call                  api.getBlockByHash        api.nodeInfo              api.subscribe
api.estimateGas           api.getEventsByHash       api.sendRawTransaction

> admin.
admin.getDynasty                    admin.sendTransactionWithPassphrase admin.signTransaction
admin.lockAccount                   admin.setHost                       admin.unlockAccount
admin.newAccount                    admin.setRequest
```

For example, if we want to unlock account 1a263547d167c74cf4b8f9166cfa244de0481c514a45aa2c:

```javascript
> admin.unlockAccount('1a263547d167c74cf4b8f9166cfa244de0481c514a45aa2c')
Unlock account 1a263547d167c74cf4b8f9166cfa244de0481c514a45aa2c
Passphrase:
{
    "result": true
}
```

The command parameters of the command line are consistent with the parameters of the RPC interface. [NEB RPC](https://github.com/nebulasio/wiki/blob/master/rpc.md).


## RPC
Nebulas provide both [gRPC](https://grpc.io) and RESTful API, let users interact with Nebulas.

#### Endpoint

Default endpoints:

| API | URL | Protocol |
|-------|:------------:|:------------:|
| gRPC |  http://localhost:8684 | Protobuf
| RESTful |http://localhost:8685 | HTTP |

##### gRPC API
We can play the gRPC example testing client code:

```bash
cd rpc/testing/client/
go run main.go
```

The testing client gets account state from sender address, makes a transaction from sender to receiver, and also checks the account state of receiver address.

We can see client log output like:

```
GetAccountState 8a209cec02cbeab7e2f74ad969d2dfe8dd24416aa65589bf nonce 1 value 78
SendTransaction 8a209cec02cbeab7e2f74ad969d2dfe8dd24416aa65589bf -> 22ac3a9a2b1c31b7a9084e46eae16e761f83f02324092b09 value 2 hash:"d9258c06899412169f969807629e1c152b54a3c4033e43727f3a74855849ffa6"
GetAccountState 22ac3a9a2b1c31b7a9084e46eae16e761f83f02324092b09 nonce 0 value 2
```

##### HTTP
Now we also provided HTTP to access the RPC API.You first need to generate a mapping from GRPC to HTTP:

```bash
cd rpc/pb
make all
```

The file that ends with gw.go is the mapping file.
Now we can access the rpc API directly from our browser, you can update the *http_listen* in _config.conf_ to change HTTP default port.

###### Example:
```bash
// call BlockDump api
curl -i -H 'Accept: application/json' -X POST http://localhost:8685/v1/user/blockdump -H 'Content-Type: application/json' -d '{"count":1}'
```

#### API list


For more details, please refer to [NEB RPC](https://github.com/nebulasio/wiki/blob/master/rpc.md).


## NVM
Nebulas implemented an nvm to run smart contracts like ethereum. NVM provides a javascript runtime environment through v8-engine. Users can write smart contracts by javascript, which is the most popular language in the world.

We can deploy and run smart contracts by two RPC methods:

```
SendTransaction()
Call()
```

Now you can create & deploy & call smart contracts directly over HTTP/console just by 'SendTransaction()'.
If you want to create & deploy smart contracts:

```javascript
'use strict';

var DepositeContent = function (text) {
	if (text) {
		let o = JSON.parse(text);
		this.balance = new BigNumber(o.balance);
		this.expiryHeight = new BigNumber(o.expiryHeight);
	} else {
		this.balance = new BigNumber(0);
		this.expiryHeight = new BigNumber(0);
	}
};

DepositeContent.prototype = {
	toString: function () {
		return JSON.stringify(this);
	}
};

var BankVaultContract = function () {
	LocalContractStorage.defineMapProperty(this, "bankVault", {
		parse: function (text) {
			return new DepositeContent(text);
		},
		stringify: function (o) {
			return o.toString();
		}
	});
};

// save value to contract, only after height of block, users can takeout
BankVaultContract.prototype = {
	init: function () {
		//TODO:
	},

	save: function (height) {
		var from = Blockchain.transaction.from;
		var value = Blockchain.transaction.value;
		var bk_height = new BigNumber(Blockchain.block.height);

		var orig_deposit = this.bankVault.get(from);
		if (orig_deposit) {
			value = value.plus(balance);
		}

		var deposit = new DepositeContent();
		deposit.balance = value;
		deposit.expiryHeight = bk_height.plus(height);

		this.bankVault.put(from, deposit);
	},

	takeout: function (value) {
		var from = Blockchain.transaction.from;
		var bk_height = new BigNumber(Blockchain.block.height);
		var amount = new BigNumber(value);

		var deposit = this.bankVault.get(from);
		if (!deposit) {
			throw new Error("No deposit before.");
		}

		if (bk_height.lt(deposit.expiryHeight)) {
			throw new Error("Can't takeout before expiryHeight.");
		}

		if (amount.gt(deposit.balance)) {
			throw new Error("Insufficient balance.");
		}

		var result = Blockchain.transfer(from, amount);
		if (result != 0) {
			throw new Error("transfer failed.");
		}
        Event.Trigger("BankVault", {
            Transfer: {
                from: Blockchain.transaction.to,
                to: from,
                value: amount.toString(),
            }
        });

		deposit.balance = deposit.balance.sub(amount);
		this.bankVault.put(from, deposit);
	}
};

module.exports = BankVaultContract;

```

1. create your smart contracts source.
2. call 'SendTransaction()', the params 'from' and 'to' must be the same.

```bash

curl -i -H 'Accept: application/json' -X POST http://localhost:8685/v1/user/transaction -H 'Content-Type: application/json' -d '{"from":"1a263547d167c74cf4b8f9166cfa244de0481c514a45aa2c","to":"1a263547d167c74cf4b8f9166cfa244de0481c514a45aa2c", "value":"0","nonce":2,"gasPrice":"1000000","gasLimit":"2000000","contract":{
"source":"\"use strict\";var BankVaultContract=function(){LocalContractStorage.defineMapProperty(this,\"bankVault\")};BankVaultContract.prototype={init:function(){},save:function(height){var deposit=this.bankVault.get(Blockchain.transaction.from);var value=new BigNumber(Blockchain.transaction.value);if(deposit!=null&&deposit.balance.length>0){var balance=new BigNumber(deposit.balance);value=value.plus(balance)}var content={balance:value.toString(),height:Blockchain.block.height+height};this.bankVault.put(Blockchain.transaction.from,content)},takeout:function(amount){var deposit=this.bankVault.get(Blockchain.transaction.from);if(deposit==null){return 0}if(Blockchain.block.height<deposit.height){return 0}var balance=new BigNumber(deposit.balance);var value=new BigNumber(amount);if(balance.lessThan(value)){return 0}var result=Blockchain.transfer(Blockchain.transaction.from,value);if(result>0){deposit.balance=balance.dividedBy(value).toString();this.bankVault.put(Blockchain.transaction.from,deposit)}return result}};module.exports=BankVaultContract;","sourceType":"js", "args":""}}'
```

If you succeed in deploying a smart contract, you will get the contract address & transaction hash as response.
Then you can call this smart contract:

1. get the smart contract address.
2. give the 'function' you want to call.

```bash

curl -i -H 'Accept: application/json' -X POST http://localhost:8685/v1/user/call -H 'Content-Type: application/json' -d '{"from":"1a263547d167c74cf4b8f9166cfa244de0481c514a45aa2c","to":"333cb3ed8c417971845382ede3cf67a0a96270c05fe2f700","value":"0","nonce":3,"gasPrice":"1000000","gasLimit":"2000000","contract":{"function":"save","args":"[0]"}}'
```

## TestNet

<<<<<<< HEAD
We are glad to release Nebulas Testnet here. You can use and join our [TestNet](https://github.com/nebulasio/wiki/blob/master/testnet.md) right now. 
=======
We are glad to release Nebulas Testnet. You can use and join our [TestNet](https://github.com/nebulasio/wiki/blob/master/testnet.md) right now. 
>>>>>>> 00438c44

## Contribution

We are very glad that you are considering to help Nebulas Team or go-nebulas project, including but not limited to source code, documents or others.

If you'd like to contribute, please fork, fix, commit and send a pull request for the maintainers to review and merge into the main code base. If you wish to submit more complex changes though, please check up with the core devs first on our [slack channel](http://nebulasio.herokuapp.com) to ensure those changes are in line with the general philosophy of the project and/or get some early feedback which can make both your efforts much lighter as well as our review and merge procedures quick and simple.

Please refer to our [contribution guideline](https://github.com/nebulasio/wiki/blob/master/contribute.md) for more information.

Thanks.

## License

The go-nebulas project is licensed under the [GNU Lesser General Public License Version 3.0 (“LGPL v3”)](https://www.gnu.org/licenses/lgpl-3.0.en.html).

For the more information about licensing, please refer to [Licensing](https://github.com/nebulasio/wiki/blob/master/licensing.md) page.<|MERGE_RESOLUTION|>--- conflicted
+++ resolved
@@ -2,7 +2,7 @@
 
 Official Go implementation of the Nebulas protocol.
 
-[![Build Status](https://travis-ci.org/nebulasio/go-nebulas.svg?branch=develop)](https://travis-ci.org/nebulasio/go-nebulas)
+[![Build Status](https://travis-ci.org/nebulasio/go-nebulas.svg?branch=master)](https://travis-ci.org/nebulasio/go-nebulas)
 
 For the roadmap of Nebulas, please visit the [Roadmap](https://github.com/nebulasio/wiki/blob/master/roadmap.md) page.
 
@@ -70,15 +70,36 @@
 You will see log message output like:
 
 ```
-
-time="2017-12-29T23:25:17+08:00" level=info msg="Starting neblet..." file=neblet.go func="neblet.(*Neblet).Start" line=121
-time="2017-12-29T23:25:17+08:00" level=info msg="node start" addrs="[/ip4/127.0.0.1/tcp/8680 /ip4/127.94.0.1/tcp/8680 /ip4/127.94.0.2/tcp/8680 /ip4/192.168.1.13/tcp/8680 /ip4/169.254.66.0/tcp/8680]" file=net_service.go func="p2p.(*NetService).Start" id=QmP7HDFcYmJL12Ez4ZNVCKjKedfE7f48f1LAkUc3Whz4jP line=691
-time="2017-12-29T23:25:17+08:00" level=info msg="net.start: node start and join to p2p network success and listening for connections on [0.0.0.0:8680]... " file=net_service.go func="p2p.(*NetService).start" line=758
-time="2017-12-29T23:25:17+08:00" level=info msg="Sync.Start: i am a seed node." file=sync_manager.go func="sync.(*Manager).Start" line=109
-time="2017-12-29T23:25:17+08:00" level=info msg="Starting RPC server at: 127.0.0.1:8684" file=api_server.go func="rpc.(*APIServer).start" line=59
-time="2017-12-29T23:25:17+08:00" level=info msg="control mining." file=sync_manager.go func="sync.(*Manager).Start" line=111 start=true
-time="2017-12-29T23:25:18+08:00" level=warning msg=mintBlock. elapsed=17118 err="now is not time to forg block" file=dpos.go func="dpos.(*Dpos).blockLoop" line=357 tail="{\"height\":3, \"hash\":\"07052bac3c3f7efa673144710f98d02a9fda7369a096834939f81e42debe2fa6\", \"parentHash\":\"4343ed4818b5242cca6e4b350a082029279deb8730e496c789916e57536469d8\", \"accState\":\"3b607836efc991d59a9c1c11bba3f8be7c6632c55e08990a18c9df18c6a9915c\", \"nonce\":0, \"timestamp\": 1514544000, \"coinbase\": \"1a263547d167c74cf4b8f9166cfa244de0481c514a45aa2c\"}"
-time="2017-12-29T23:25:19+08:00" level=warning msg=mintBlock. elapsed=17119 err="now is not time to forg block" file=dpos.go func="dpos.(*Dpos).blockLoop" line=357 tail="{\"height\":3, \"hash\":\"07052bac3c3f7efa673144710f98d02a9fda7369a096834939f81e42debe2fa6\", \"parentHash\":\"4343ed4818b5242cca6e4b350a082029279deb8730e496c789916e57536469d8\", \"accState\":\"3b607836efc991d59a9c1c11bba3f8be7c6632c55e08990a18c9df18c6a9915c\", \"nonce\":0, \"timestamp\": 1514544000, \"coinbase\": \"1a263547d167c74cf4b8f9166cfa244de0481c514a45aa2c\"}"
+INFO[2018-02-01T20:43:04+08:00] Setuped Neblet.                               file=neblet.go func="neblet.(*Neblet).Setup" line=151
+INFO[2018-02-01T20:43:04+08:00] Starting Neblet...                            file=neblet.go func="neblet.(*Neblet).Start" line=177
+INFO[2018-02-01T20:43:04+08:00] Starting NetService...                        file=net_service.go func="net.(*NetService).Start" line=54
+INFO[2018-02-01T20:43:04+08:00] Starting NetService Dispatcher...             file=dispatcher.go func="net.(*Dispatcher).Start" line=88
+INFO[2018-02-01T20:43:04+08:00] Starting NetService Node...                   file=node.go func="net.(*Node).Start" line=96
+INFO[2018-02-01T20:43:04+08:00] Started NewService Dispatcher.                file=dispatcher.go func="net.(*Dispatcher).loop" line=96
+INFO[2018-02-01T20:43:04+08:00] Starting NetService StreamManager...          file=stream_manager.go func="net.(*StreamManager).Start" line=57
+INFO[2018-02-01T20:43:04+08:00] Starting NetService RouteTable Sync...        file=route_table.go func="net.(*RouteTable).Start" line=91
+INFO[2018-02-01T20:43:04+08:00] Started NetService StreamManager.             file=stream_manager.go func="net.(*StreamManager).loop" line=117
+INFO[2018-02-01T20:43:04+08:00] Started NetService Node.                      file=net_service.go func="net.(*NetService).Start" id=QmP7HDFcYmJL12Ez4ZNVCKjKedfE7f48f1LAkUc3Whz4jP line=61 listening address="[/ip4/127.0.0.1/tcp/8680 /ip4/127.94.0.1/tcp/8680 /ip4/127.94.0.2/tcp/8680 /ip4/192.168.1.13/tcp/8680]"
+INFO[2018-02-01T20:43:04+08:00] Started NetService RouteTable Sync.           file=route_table.go func="net.(*RouteTable).syncLoop" line=123
+INFO[2018-02-01T20:43:04+08:00] Started NetService.                           file=net_service.go func="net.(*NetService).Start" line=70
+INFO[2018-02-01T20:43:04+08:00] Starting RPC GRPCServer...                    file=server.go func="rpc.(*Server).Start" line=81
+INFO[2018-02-01T20:43:04+08:00] Started RPC GRPCServer.                       address="127.0.0.1:8684" file=server.go func="rpc.(*Server).Start" line=89
+INFO[2018-02-01T20:43:04+08:00] Starting RPC Gateway GRPCServer...            file=neblet.go func="neblet.(*Neblet).Start" http-server="[127.0.0.1:8685]" line=202 rpc-server="127.0.0.1:8684"
+INFO[2018-02-01T20:43:04+08:00] Starting BlockChain...                        file=blockchain.go func="core.(*BlockChain).Start" line=168
+INFO[2018-02-01T20:43:04+08:00] Starting BlockPool...                         file=neblet.go func="neblet.(*Neblet).Start" line=209 size=1024
+INFO[2018-02-01T20:43:04+08:00] Starting TransactionPool...                   file=neblet.go func="neblet.(*Neblet).Start" line=210 size=40960
+INFO[2018-02-01T20:43:04+08:00] Started BlockChain.                           file=blockchain.go func="core.(*BlockChain).loop" line=181
+INFO[2018-02-01T20:43:04+08:00] Started BlockPool.                            file=block_pool.go func="core.(*BlockPool).loop" line=252
+INFO[2018-02-01T20:43:04+08:00] Starting EventEmitter...                      file=neblet.go func="neblet.(*Neblet).Start" line=211 size=1024
+INFO[2018-02-01T20:43:04+08:00] Started TransactionPool.                      file=asm_amd64.s func=runtime.goexit line=2338 size=40960
+INFO[2018-02-01T20:43:04+08:00] Started EventEmitter.                         file=event.go func="core.(*EventEmitter).loop" line=139
+INFO[2018-02-01T20:43:04+08:00] Starting Dpos Mining...                       file=dpos.go func="dpos.(*Dpos).Start" line=123
+INFO[2018-02-01T20:43:04+08:00] Started Sync Service.                         file=sync_service.go func="sync.(*Service).startLoop" line=151
+INFO[2018-02-01T20:43:04+08:00] Started Dpos Mining.                          file=dpos.go func="dpos.(*Dpos).blockLoop" line=505
+INFO[2018-02-01T20:43:04+08:00] Enabled Dpos Mining...                        file=dpos.go func="dpos.(*Dpos).EnableMining" line=142
+INFO[2018-02-01T20:43:04+08:00] This is a seed node.                          file=neblet.go func="neblet.(*Neblet).Start" line=238
+INFO[2018-02-01T20:43:04+08:00] Resumed Dpos Mining.                          file=dpos.go func="dpos.(*Dpos).ResumeMining" line=219
+INFO[2018-02-01T20:43:04+08:00] Started Neblet.                               file=neblet.go func="neblet.(*Neblet).Start" line=245
 ```
 
 From the log, we can see the binary execution starts neblet, starts network service, starts RPC API server, and starts consensus state machine.
@@ -108,10 +129,11 @@
   datadir: "data.db"
   keydir: "keydir"
   genesis: "conf/default/genesis.conf"
+  start_mine: true
   coinbase: "eb31ad2d8a89a0ca6935c308d5425730430bc2d63f2573b8"
+  miner: "75e4e5a71d647298b88928d8cb5da43d90ab1a6c52d0905f"
+  passphrase: "passphrase"
   signature_ciphers: ["ECC_SECP256K1"]
-  miner: "9341709022928b38dae1f9e1cfbad25611e81f736fd192c5"
-  passphrase: "passphrase"
 }
 
 rpc {
@@ -121,9 +143,13 @@
 }
 
 app {
-    log_level: "info"
+    log_level: "debug"
     log_file: "logs"
-    enable_crash_report: false
+    enable_crash_report: true
+    crash_report_url: "https://crashreport.nebulas.io"
+    pprof: {
+        http_listen: "127.0.0.1:7777"
+    }
 }
 
 stats {
@@ -154,14 +180,13 @@
 Now we can get the seed address from the seed node log output above. Get pretty address and id from log starts with **"node start"**. The seed address from log above is
 
 ```
-time="2017-12-29T23:25:17+08:00" level=info msg="node start" addrs="[/ip4/127.0.0.1/tcp/8680 /ip4/127.94.0.1/tcp/8680 /ip4/127.94.0.2/tcp/8680 /ip4/192.168.1.13/tcp/8680 /ip4/169.254.66.0/tcp/8680]" file=net_service.go func="p2p.(*NetService).Start" id=QmP7HDFcYmJL12Ez4ZNVCKjKedfE7f48f1LAkUc3Whz4jP line=691
+INFO[2018-02-01T20:43:04+08:00] Started NetService Node.                      file=net_service.go func="net.(*NetService).Start" id=QmP7HDFcYmJL12Ez4ZNVCKjKedfE7f48f1LAkUc3Whz4jP line=61 listening address="[/ip4/127.0.0.1/tcp/8680 /ip4/127.94.0.1/tcp/8680 /ip4/127.94.0.2/tcp/8680 /ip4/192.168.1.13/tcp/8680]"
 ```
 To start a node on another machine, we need to update p2p seed configuration in _config.conf_:
 
 ```protobuf
 p2p {
   seed: "/ip4/127.0.0.1/tcp/8680/ipfs/QmP7HDFcYmJL12Ez4ZNVCKjKedfE7f48f1LAkUc3Whz4jP"
-  port: 8681
 }
 ...
 ```
@@ -178,15 +203,40 @@
 
 ```
 
-INFO[2017-12-29T23:28:28+08:00] Starting neblet...                            file=neblet.go func="neblet.(*Neblet).Start" line=121
-INFO[2017-12-29T23:28:28+08:00] node start                                    addrs="[/ip4/127.0.0.1/tcp/10002 /ip4/127.94.0.1/tcp/10002 /ip4/127.94.0.2/tcp/10002 /ip4/192.168.1.13/tcp/10002 /ip4/169.254.66.0/tcp/10002]" file=net_service.go func="p2p.(*NetService).Start" id=QmaQeoEG1XKztL7RnracUiWTVdxQX2QpybuXpnApCtYuwQ line=691
-INFO[2017-12-29T23:28:28+08:00] net.start: node start and join to p2p network success and listening for connections on [0.0.0.0:10002]...   file=net_service.go func="p2p.(*NetService).start" line=758
-INFO[2017-12-29T23:28:28+08:00] Starting RPC server at: 127.0.0.1:51512       file=api_server.go func="rpc.(*APIServer).start" line=59
-INFO[2017-12-29T23:28:28+08:00] syncWithPeers: got tail                       block="{\"height\":3, \"hash\":\"07052bac3c3f7efa673144710f98d02a9fda7369a096834939f81e42debe2fa6\", \"parentHash\":\"4343ed4818b5242cca6e4b350a082029279deb8730e496c789916e57536469d8\", \"accState\":\"3b607836efc991d59a9c1c11bba3f8be7c6632c55e08990a18c9df18c6a9915c\", \"nonce\":0, \"timestamp\": 1514544000, \"coinbase\": \"1a263547d167c74cf4b8f9166cfa244de0481c514a45aa2c\"}" file=sync_manager.go func="sync.(*Manager).startSync" line=119 tail="&{QmaQeoEG1XKztL7RnracUiWTVdxQX2QpybuXpnApCtYuwQ 1 0xc4201322d0}"
-INFO[2017-12-29T23:28:28+08:00] Sync: allNode -> [<peer.ID P7HDFc> <peer.ID aQeoEG>]  file=sync.go func="p2p.(*NetService).Sync" line=55
-INFO[2017-12-29T23:28:28+08:00] dispatcher.loop: recvMsgCount=%d1             file=dispatcher.go func="net.(*Dispatcher).Start.func1" line=84
-INFO[2017-12-29T23:28:28+08:00] StartMsgHandle.receiveSyncReplyCh: receive receiveSyncReplyCh message.  blocks="[{\"height\":3, \"hash\":\"07052bac3c3f7efa673144710f98d02a9fda7369a096834939f81e42debe2fa6\", \"parentHash\":\"4343ed4818b5242cca6e4b350a082029279deb8730e496c789916e57536469d8\", \"accState\":\"3b607836efc991d59a9c1c11bba3f8be7c6632c55e08990a18c9df18c6a9915c\", \"nonce\":0, \"timestamp\": 1514544000, \"coinbase\": \"1a263547d167c74cf4b8f9166cfa244de0481c514a45aa2c\"}]" file=asm_amd64.s from=QmP7HDFcYmJL12Ez4ZNVCKjKedfE7f48f1LAkUc3Whz4jP func=runtime.goexit line=2338
-INFO[2017-12-29T23:28:28+08:00] control mining.                               file=sync_manager.go func="sync.(*Manager).loop" line=128 start=true
+INFO[2018-02-01T20:50:14+08:00] Setuping Neblet...                            file=neblet.go func="neblet.(*Neblet).Setup" line=98
+INFO[2018-02-01T20:50:14+08:00] Genesis Configuration.                        consensus.dpos.dynasty="[1a263547d167c74cf4b8f9166cfa244de0481c514a45aa2c 2fe3f9f51f9a05dd5f7c5329127f7c917917149b4e16b0b8 333cb3ed8c417971845382ede3cf67a0a96270c05fe2f700 48f981ed38910f1232c1bab124f650c482a57271632db9e3 59fc526072b09af8a8ca9732dae17132c4e9127e43cf2232 75e4e5a71d647298b88928d8cb5da43d90ab1a6c52d0905f 7da9dabedb4c6e121146fb4250a9883d6180570e63d6b080 98a3eed687640b75ec55bf5c9e284371bdcaeab943524d51]" file=neblet.go func="neblet.(*Neblet).Setup" line=122 meta.chainid=100 token.distribution="[address:\"1a263547d167c74cf4b8f9166cfa244de0481c514a45aa2c\" value:\"10000000000000000000000\"  address:\"2fe3f9f51f9a05dd5f7c5329127f7c917917149b4e16b0b8\" value:\"10000000000000000000000\" ]"
+INFO[2018-02-01T20:50:14+08:00] Tail Block.                                   file=neblet.go func="neblet.(*Neblet).Setup" line=122 tail="{\"height\": 1, \"hash\": \"0000000000000000000000000000000000000000000000000000000000000000\", \"parent_hash\": \"0000000000000000000000000000000000000000000000000000000000000000\", \"state\": \"df69d8eac19d1c6829007a284bf5cbeede8e529a002235a48c362d37626bb3e0\", \"txs\": \"\", \"events\": \"\", \"nonce\": 0, \"timestamp\": 0, \"dynasty\": \"3948716dc08db1e0f5f797daad39adb25b375874ca2552ac46f88427bced9314\", \"tx\": 0}"
+INFO[2018-02-01T20:50:14+08:00] Latest Irreversible Block.                    block="{\"height\": 1, \"hash\": \"0000000000000000000000000000000000000000000000000000000000000000\", \"parent_hash\": \"0000000000000000000000000000000000000000000000000000000000000000\", \"state\": \"df69d8eac19d1c6829007a284bf5cbeede8e529a002235a48c362d37626bb3e0\", \"txs\": \"\", \"events\": \"\", \"nonce\": 0, \"timestamp\": 0, \"dynasty\": \"3948716dc08db1e0f5f797daad39adb25b375874ca2552ac46f88427bced9314\", \"tx\": 0}" file=neblet.go func="neblet.(*Neblet).Setup" line=122
+INFO[2018-02-01T20:50:14+08:00] Setuped Neblet.                               file=neblet.go func="neblet.(*Neblet).Setup" line=151
+INFO[2018-02-01T20:50:14+08:00] Starting Neblet...                            file=neblet.go func="neblet.(*Neblet).Start" line=177
+INFO[2018-02-01T20:50:14+08:00] Starting NetService...                        file=net_service.go func="net.(*NetService).Start" line=54
+INFO[2018-02-01T20:50:14+08:00] Starting NetService Dispatcher...             file=dispatcher.go func="net.(*Dispatcher).Start" line=88
+INFO[2018-02-01T20:50:14+08:00] Starting NetService Node...                   file=node.go func="net.(*Node).Start" line=96
+INFO[2018-02-01T20:50:14+08:00] Starting NetService StreamManager...          file=stream_manager.go func="net.(*StreamManager).Start" line=57
+INFO[2018-02-01T20:50:14+08:00] Started NewService Dispatcher.                file=dispatcher.go func="net.(*Dispatcher).loop" line=96
+INFO[2018-02-01T20:50:14+08:00] Starting NetService RouteTable Sync...        file=route_table.go func="net.(*RouteTable).Start" line=91
+INFO[2018-02-01T20:50:14+08:00] Started NetService StreamManager.             file=stream_manager.go func="net.(*StreamManager).loop" line=117
+INFO[2018-02-01T20:50:14+08:00] Started NetService Node.                      file=net_service.go func="net.(*NetService).Start" id=Qmd5fVC3i428aEgzLXBhhQ4YwXTD2FPq5HpQrhbzeGhfod line=61 listening address="[/ip4/127.0.0.1/tcp/10001 /ip4/127.94.0.1/tcp/10001 /ip4/127.94.0.2/tcp/10001 /ip4/192.168.1.13/tcp/10001]"
+INFO[2018-02-01T20:50:14+08:00] Started NetService.                           file=net_service.go func="net.(*NetService).Start" line=70
+INFO[2018-02-01T20:50:14+08:00] Starting RPC GRPCServer...                    file=server.go func="rpc.(*Server).Start" line=81
+INFO[2018-02-01T20:50:14+08:00] Started RPC GRPCServer.                       address="127.0.0.1:51511" file=server.go func="rpc.(*Server).Start" line=89
+INFO[2018-02-01T20:50:14+08:00] Starting RPC Gateway GRPCServer...            file=neblet.go func="neblet.(*Neblet).Start" http-server="[127.0.0.1:8091]" line=202 rpc-server="127.0.0.1:51511"
+INFO[2018-02-01T20:50:14+08:00] Starting BlockChain...                        file=blockchain.go func="core.(*BlockChain).Start" line=168
+INFO[2018-02-01T20:50:14+08:00] Starting BlockPool...                         file=neblet.go func="neblet.(*Neblet).Start" line=209 size=1024
+INFO[2018-02-01T20:50:14+08:00] Started BlockChain.                           file=blockchain.go func="core.(*BlockChain).loop" line=181
+INFO[2018-02-01T20:50:14+08:00] Started NetService RouteTable Sync.           file=route_table.go func="net.(*RouteTable).syncLoop" line=123
+INFO[2018-02-01T20:50:14+08:00] Started BlockPool.                            file=block_pool.go func="core.(*BlockPool).loop" line=252
+INFO[2018-02-01T20:50:14+08:00] Starting TransactionPool...                   file=neblet.go func="neblet.(*Neblet).Start" line=210 size=40960
+INFO[2018-02-01T20:50:14+08:00] Started TransactionPool.                      file=asm_amd64.s func=runtime.goexit line=2338 size=40960
+INFO[2018-02-01T20:50:14+08:00] Starting EventEmitter...                      file=neblet.go func="neblet.(*Neblet).Start" line=211 size=1024
+INFO[2018-02-01T20:50:14+08:00] Started EventEmitter.                         file=event.go func="core.(*EventEmitter).loop" line=139
+INFO[2018-02-01T20:50:14+08:00] Starting Dpos Mining...                       file=dpos.go func="dpos.(*Dpos).Start" line=123
+INFO[2018-02-01T20:50:14+08:00] Started Sync Service.                         file=sync_service.go func="sync.(*Service).startLoop" line=151
+INFO[2018-02-01T20:50:14+08:00] Started Dpos Mining.                          file=dpos.go func="dpos.(*Dpos).blockLoop" line=505
+INFO[2018-02-01T20:50:14+08:00] Enabled Dpos Mining...                        file=dpos.go func="dpos.(*Dpos).EnableMining" line=142
+INFO[2018-02-01T20:50:14+08:00] Started Active Sync Task.                     file=blockchain.go func="core.(*BlockChain).StartActiveSync" line=570 syncpoint="{\"height\": 1, \"hash\": \"0000000000000000000000000000000000000000000000000000000000000000\", \"parent_hash\": \"0000000000000000000000000000000000000000000000000000000000000000\", \"state\": \"df69d8eac19d1c6829007a284bf5cbeede8e529a002235a48c362d37626bb3e0\", \"txs\": \"\", \"events\": \"\", \"nonce\": 0, \"timestamp\": 0, \"dynasty\": \"3948716dc08db1e0f5f797daad39adb25b375874ca2552ac46f88427bced9314\", \"tx\": 0}"
+INFO[2018-02-01T20:50:14+08:00] Suspended Dpos Mining.                        file=dpos.go func="dpos.(*Dpos).SuspendMining" line=213
+INFO[2018-02-01T20:50:14+08:00] Started Neblet.                               file=neblet.go func="neblet.(*Neblet).Start" line=245
 ...
 ```
 
@@ -201,15 +251,19 @@
 
 ```javascript
 > api.
-api.accounts              api.gasPrice              api.getNebState           api.sendTransaction
-api.blockDump             api.getAccountState       api.getTransactionReceipt api.setRequest
-api.call                  api.getBlockByHash        api.nodeInfo              api.subscribe
+api.accounts              api.getAccountState       api.getNebState           api.setRequest
+api.blockDump             api.getBlockByHash        api.getTransactionReceipt api.subscribe
+api.call                  api.getBlockByHeight      api.nodeInfo
 api.estimateGas           api.getEventsByHash       api.sendRawTransaction
+api.gasPrice              api.getGasUsed            api.sendTransaction
 
 > admin.
-admin.getDynasty                    admin.sendTransactionWithPassphrase admin.signTransaction
-admin.lockAccount                   admin.setHost                       admin.unlockAccount
-admin.newAccount                    admin.setRequest
+admin.changeNetworkID               admin.sendTransactionWithPassphrase admin.startPprof
+admin.getDelegateVoters             admin.setHost                       admin.stopMining
+admin.getDynasty                    admin.setRequest                    admin.unlockAccount
+admin.lockAccount                   admin.signTransaction
+admin.newAccount                    admin.startMining
+
 ```
 
 For example, if we want to unlock account 1a263547d167c74cf4b8f9166cfa244de0481c514a45aa2c:
@@ -407,11 +461,7 @@
 
 ## TestNet
 
-<<<<<<< HEAD
-We are glad to release Nebulas Testnet here. You can use and join our [TestNet](https://github.com/nebulasio/wiki/blob/master/testnet.md) right now. 
-=======
-We are glad to release Nebulas Testnet. You can use and join our [TestNet](https://github.com/nebulasio/wiki/blob/master/testnet.md) right now. 
->>>>>>> 00438c44
+We are glad to release Nebulas Testnet here. You can use and join our [TestNet](https://github.com/nebulasio/wiki/blob/master/testnet.md) right now.
 
 ## Contribution
 
