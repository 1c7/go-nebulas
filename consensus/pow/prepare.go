--- conflicted
+++ resolved
@@ -19,10 +19,7 @@
 package pow
 
 import (
-<<<<<<< HEAD
 	"github.com/nebulasio/go-nebulas/account"
-=======
->>>>>>> f447f458
 	"github.com/nebulasio/go-nebulas/consensus"
 	log "github.com/sirupsen/logrus"
 )
@@ -62,20 +59,14 @@
 	if p.miningBlock == nil {
 		// start mining from chain tail.
 		p.miningBlock = state.p.chain.NewBlock(addr)
-<<<<<<< HEAD
-=======
 		//TODO(larry.wang):test trans
 		p.miningBlock.CollectTransactions(2)
->>>>>>> f447f458
 	} else if p.miningBlock.Sealed() {
 		// start mining from local minted block.
 		parentBlock := p.miningBlock
 		p.miningBlock = state.p.chain.NewBlockFromParent(addr, parentBlock)
-<<<<<<< HEAD
-=======
 		//TODO(larry.wang):test trans
 		p.miningBlock.CollectTransactions(2)
->>>>>>> f447f458
 	}
 
 	// move to mining state.
