--- conflicted
+++ resolved
@@ -3,7 +3,9 @@
 var Wallet = require('../../../cmd/console/neb.js/lib/wallet.js');
 var HttpRequest = require("../../node-request");
 var FS = require("fs");
-var logStream = FS.createWriteStream('stress.test.log', {flags: 'a'});
+var logStream = FS.createWriteStream('stress.test.log', {
+    flags: 'a'
+});
 process.stdout.write = process.stderr.write = logStream.write.bind(logStream)
 
 var env; // local testneb1 testneb2
@@ -12,7 +14,7 @@
 
 var args = process.argv.splice(2);
 
-if (args.length !=3 ){
+if (args.length != 3) {
     // give default config
     env = "testneb1";
     AddressNumber = 100;
@@ -24,7 +26,7 @@
     SendTimes = parseInt(args[2]);
 }
 
-if (AddressNumber <=0 || SendTimes <=0 ){
+if (AddressNumber <= 0 || SendTimes <= 0) {
 
     console.log("please input correct AddressNumber and SendTimes");
     return;
@@ -38,30 +40,26 @@
 var accountArray;
 
 //local
-if (env == 'local'){
-    neb.setRequest(new HttpRequest("http://127.0.0.1:8685"));//https://testnet.nebulas.io
+if (env == 'local') {
+    neb.setRequest(new HttpRequest("http://127.0.0.1:8685")); //https://testnet.nebulas.io
     ChainID = 100;
     from = new Wallet.Account("a6e5eb290e1438fce79f5cb8774a72621637c2c9654c8b2525ed1d7e4e73653f");
-}else if(env == 'testneb1'){
+} else if (env == 'testneb1') {
     neb.setRequest(new HttpRequest("http://13.57.245.249:8685"));
     ChainID = 1001;
     from = new Wallet.Account("43181d58178263837a9a6b08f06379a348a5b362bfab3631ac78d2ac771c5df3");
-}else if(env == "testneb2"){
+} else if (env == "testneb2") {
     neb.setRequest(new HttpRequest("http://34.205.26.12:8685"));
     ChainID = 1002;
     from = new Wallet.Account("43181d58178263837a9a6b08f06379a348a5b362bfab3631ac78d2ac771c5df3");
-}else{
+} else {
     console.log("please input correct env local testneb1 testneb2");
     return;
 }
 
 var lastnonce = 0;
 
-<<<<<<< HEAD
-var j = schedule.scheduleJob('0,30 */1 * * *', function(){
-=======
-var j = schedule.scheduleJob('*/30 * * * *', function(){
->>>>>>> bec1114f
+var j = schedule.scheduleJob('*/30 * * * *', function () {
     console.log("start transaction stress test");
     neb.api.getAccountState(from.getAddressString()).then(function (resp) {
 
@@ -81,8 +79,8 @@
         accountArray.push(account);
     }
 
-    var type = Math.floor(Math.random()*2);
-    switch(type)  {
+    var type = Math.floor(Math.random() * 2);
+    switch (type) {
         case 0:
             console.log("send normal transactions!!!");
             sendNormalTransactions(SendTimes, "1");
@@ -127,7 +125,7 @@
             var nonce = parseInt(resp.nonce);
             console.log("lastnonce:", lastnonce, "resp_nonce:", nonce);
 
-            if (lastnonce <= nonce){
+            if (lastnonce <= nonce) {
                 clearInterval(intervalAccount);
                 deployContract();
             }
@@ -135,7 +133,7 @@
     }, 2000);
 }
 
-function deployContract(){
+function deployContract() {
 
     var nonce = lastnonce;
     console.log("deploy contract");
@@ -165,18 +163,18 @@
     });
 }
 
-function checkContractDeployed(ContractHash){
+function checkContractDeployed(ContractHash) {
 
     var retry = 0;
 
     // contract status and get contract_address
     var interval = setInterval(function () {
-        console.log("getTransactionReceipt hash:"+ContractHash);
+        console.log("getTransactionReceipt hash:" + ContractHash);
         neb.api.getTransactionReceipt(ContractHash).then(function (resp) {
 
             console.log("tx receipt:" + resp.status);
 
-            if(resp.status && resp.status === 1) {
+            if (resp.status && resp.status === 1) {
                 clearInterval(interval);
                 sendMutilContractTransaction(resp.contract_address);
             }
@@ -193,27 +191,27 @@
     }, 2000);
 }
 
-function sendMutilContractTransaction(contract){
+function sendMutilContractTransaction(contract) {
     for (var i = 0; i < AddressNumber; i++) {
         sendContractTransaction(0, 0, accountArray[i], contract);
     }
 }
 
 function sendContractTransaction(sendtimes, nonce, from_address, contract_address) {
-    if(sendtimes < SendTimes) {
+    if (sendtimes < SendTimes) {
         var call = {
             "function": "save",
-            "args":"[10000]"
+            "args": "[10000]"
         };
 
-        console.log("send contract nonce:",nonce);
+        console.log("send contract nonce:", nonce);
         var transaction = new Wallet.Transaction(ChainID, from_address, contract_address, "0", ++nonce, "1000000", "2000000", call);
         transaction.signTransaction();
         var rawTx = transaction.toProtoString();
         neb.api.sendRawTransaction(rawTx).then(function (resp) {
             console.log("send raw contract transaction resp:" + JSON.stringify(resp));
             sendtimes++;
-            if(resp.txhash) {
+            if (resp.txhash) {
                 sendContractTransaction(sendtimes, nonce, from_address, contract_address);
             }
         });
