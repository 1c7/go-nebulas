--- conflicted
+++ resolved
@@ -6,7 +6,7 @@
 
 var args = process.argv.splice(2);
 
-if (args.length !=3 ){
+if (args.length != 3) {
 	console.log("please input args 0:env(local,testneb1,testneb2,testneb3) 1:address number(concurrency) 2:sendtimes");
 	return;
 }
@@ -41,16 +41,12 @@
 	neb.setRequest(new HttpRequest("http://34.205.26.12:8685"));
 	ChainID = 1002;
 	from = new Wallet.Account("43181d58178263837a9a6b08f06379a348a5b362bfab3631ac78d2ac771c5df3");
-}else if(env == "testneb3"){
-    neb.setRequest(new HttpRequest("http://35.177.214.138:8685"));
-    ChainID = 1003;
-    from = new Wallet.Account("43181d58178263837a9a6b08f06379a348a5b362bfab3631ac78d2ac771c5df3");
-}else{
-<<<<<<< HEAD
+} else if (env == "testneb3") {
+	neb.setRequest(new HttpRequest("http://35.177.214.138:8685"));
+	ChainID = 1003;
+	from = new Wallet.Account("43181d58178263837a9a6b08f06379a348a5b362bfab3631ac78d2ac771c5df3");
+} else {
 	console.log("please input correct env local testneb1 testneb2 testneb3");
-=======
-	console.log("please input correct env local testneb1 testneb2");
->>>>>>> bec1114f
 	return;
 }
 
@@ -106,28 +102,28 @@
 function deployContract() {
 
 	var nonce = lastnonce;
-	console.log("nonce:"+nonce);
-    // create contract
-    var bank = FS.readFileSync("../nf/nvm/test/bank_vault_contract.js", "utf-8");
-    var contract = {
-        "source": bank,
-        "sourceType": "js",
-        "args": ""
-    };
-
-    var transaction = new Wallet.Transaction(ChainID, from, from, "0", ++nonce, "1000000", "20000000000", contract);
-    transaction.signTransaction();
-    var rawTx = transaction.toProtoString();
-
-    // console.log("contract:" + rawTx);
-    
-    neb.api.sendRawTransaction(rawTx).then(function (resp) {
-        console.log("send raw contract transaction resp:" + JSON.stringify(resp));
-        ContractHash = resp.txhash;
-        ContractAddress = resp.contract_address;
-
-        checkContractDeployed();
-    });
+	console.log("nonce:" + nonce);
+	// create contract
+	var bank = FS.readFileSync("../nf/nvm/test/bank_vault_contract.js", "utf-8");
+	var contract = {
+		"source": bank,
+		"sourceType": "js",
+		"args": ""
+	};
+
+	var transaction = new Wallet.Transaction(ChainID, from, from, "0", ++nonce, "1000000", "20000000000", contract);
+	transaction.signTransaction();
+	var rawTx = transaction.toProtoString();
+
+	// console.log("contract:" + rawTx);
+
+	neb.api.sendRawTransaction(rawTx).then(function (resp) {
+		console.log("send raw contract transaction resp:" + JSON.stringify(resp));
+		ContractHash = resp.txhash;
+		ContractAddress = resp.contract_address;
+
+		checkContractDeployed();
+	});
 
 	++lastnonce;
 }
@@ -198,24 +194,24 @@
 
 
 function sendContractTransaction(sendtimes, nonce, from_address, contract_address) {
-    if(sendtimes < SendTimes) {
-        var call = {
-            "function": "save",
-            "args":"[10000]"
-        }
-
-		console.log("send contract nonce:",nonce);
-        var transaction = new Wallet.Transaction(ChainID, from_address, contract_address, "0", ++nonce, "1000000", "2000000000", call);
-        transaction.signTransaction();
-        var rawTx = transaction.toProtoString();
-        neb.api.sendRawTransaction(rawTx).then(function (resp) {
-            console.log("send raw contract transaction resp:" + JSON.stringify(resp));
-            sendtimes++;
-            if(resp.txhash) {
-                sendContractTransaction(sendtimes, nonce, from_address, contract_address);
-            }
-        });
-    }
+	if (sendtimes < SendTimes) {
+		var call = {
+			"function": "save",
+			"args": "[10000]"
+		}
+
+		console.log("send contract nonce:", nonce);
+		var transaction = new Wallet.Transaction(ChainID, from_address, contract_address, "0", ++nonce, "1000000", "2000000000", call);
+		transaction.signTransaction();
+		var rawTx = transaction.toProtoString();
+		neb.api.sendRawTransaction(rawTx).then(function (resp) {
+			console.log("send raw contract transaction resp:" + JSON.stringify(resp));
+			sendtimes++;
+			if (resp.txhash) {
+				sendContractTransaction(sendtimes, nonce, from_address, contract_address);
+			}
+		});
+	}
 }
 
 function getTransactionNumberByHeight() {
@@ -231,11 +227,7 @@
 				sleep(2000)
 				neb.api.getNebState().then(function (resp) {
 					var EndHeight = resp.height
-					console.log("BeginHeight:"+BeginHeight+ " EndHeight:"+EndHeight);
-<<<<<<< HEAD
-=======
-					
->>>>>>> bec1114f
+					console.log("BeginHeight:" + BeginHeight + " EndHeight:" + EndHeight);
 					var sum = 0;
 					var max = 0;
 					var height = BeginHeight
