// Copyright (C) 2017 go-nebulas authors
//
// This file is part of the go-nebulas library.
//
// the go-nebulas library is free software: you can redistribute it and/or modify
// it under the terms of the GNU General Public License as published by
// the Free Software Foundation, either version 3 of the License, or
// (at your option) any later version.
//
// the go-nebulas library is distributed in the hope that it will be useful,
// but WITHOUT ANY WARRANTY; without even the implied warranty of
// MERCHANTABILITY or FITNESS FOR A PARTICULAR PURPOSE.  See the
// GNU General Public License for more details.
//
// You should have received a copy of the GNU General Public License
// along with the go-nebulas library.  If not, see <http://www.gnu.org/licenses/>.
//

package state

import (
<<<<<<< HEAD
	"errors"

	"github.com/nebulasio/go-nebulas/consensus/pb"

=======
	"github.com/nebulasio/go-nebulas/consensus/pb"
>>>>>>> bec1114f
	"github.com/nebulasio/go-nebulas/storage"
	"github.com/nebulasio/go-nebulas/util"
	"github.com/nebulasio/go-nebulas/util/byteutils"
)

// Errors
var (
	ErrCannotPrepareTxStateTwice           = errors.New("cannot prepare tx state twice")
	ErrCannotCloneOngoingWorldState        = errors.New("cannot clone an ongoing world state")
	ErrCannotBeginWorldStateTwice          = errors.New("cannot begin a world state twice")
	ErrCannotCommitWorldStateBeforeBegin   = errors.New("cannot commit a world state before begin")
	ErrCannotRollBackWorldStateBeforeBegin = errors.New("cannot rollback a world state before begin")
	ErrCannotPrepareTxStateBeforeBegin     = errors.New("cannot prepare a tx state before begin")
	ErrCannotCheckTxStateBeforePrepare     = errors.New("cannot check a tx state before prepare")
	ErrCannotUpdateTxStateBeforePrepare    = errors.New("cannot update a tx state before prepare")
	ErrCannotResetTxStateBeforePrepare     = errors.New("cannot reset a tx state before prepare")
)

// Iterator Variables in Account Storage
type Iterator interface {
	Next() (bool, error)
	Value() []byte
}

// Account Interface
type Account interface {
	Address() byteutils.Hash
	Balance() *util.Uint128
	Nonce() uint64
	BirthPlace() byteutils.Hash
	VarsHash() byteutils.Hash

<<<<<<< HEAD
=======
	Begin()
	Commit()
	Rollback()
>>>>>>> bec1114f
	Clone() (Account, error)

	ToBytes() ([]byte, error)
	FromBytes(bytes []byte, storage storage.Storage) error

	IncrNonce()
	AddBalance(value *util.Uint128) error
	SubBalance(value *util.Uint128) error
	Put(key []byte, value []byte) error
	Get(key []byte) ([]byte, error)
	Del(key []byte) error
	Iterator(prefix []byte) (Iterator, error)
}

// AccountState Interface
type AccountState interface {
	RootHash() (byteutils.Hash, error)
	DirtyAccounts() ([]Account, error)
	RollBackDirtyAccounts()
	CommitDirtyAccounts() error
	Accounts() ([]Account, error)

<<<<<<< HEAD
=======
	Begin()
	Commit() error
	Rollback()

>>>>>>> bec1114f
	Clone() (AccountState, error)
	Replay(AccountState) error

	GetOrCreateUserAccount(addr []byte) (Account, error)
	GetContractAccount(addr []byte) (Account, error)
	CreateContractAccount(addr []byte, birthPlace []byte) (Account, error)
}

<<<<<<< HEAD
// Event event structure.
type Event struct {
	Topic string
	Data  string
}

// Consensus interface
type Consensus interface {
	NewState(*consensuspb.ConsensusRoot, storage.Storage, bool) (ConsensusState, error)
}

=======
>>>>>>> bec1114f
// ConsensusState interface of consensus state
type ConsensusState interface {
	RootHash() (*consensuspb.ConsensusRoot, error)
	String() string
<<<<<<< HEAD
	Clone() (ConsensusState, error)
	Replay(ConsensusState) error

	Proposer() byteutils.Hash
	TimeStamp() int64
	NextConsensusState(int64, WorldState) (ConsensusState, error)

	Dynasty() ([]byteutils.Hash, error)
	DynastyRoot() byteutils.Hash
}

// WorldState interface of world state
type WorldState interface {
	Begin() error
	Commit() error
	RollBack() error

	Prepare(interface{}) (TxWorldState, error)
	CheckAndUpdate(interface{}) ([]interface{}, error)
	Reset(interface{}) error
	Close(interface{}) error

	LoadAccountsRoot(byteutils.Hash) error
	LoadTxsRoot(byteutils.Hash) error
	LoadEventsRoot(byteutils.Hash) error
	LoadConsensusRoot(*consensuspb.ConsensusRoot) error

	NextConsensusState(int64) (ConsensusState, error)
	SetConsensusState(ConsensusState)

	Clone() (WorldState, error)

	AccountsRoot() (byteutils.Hash, error)
	TxsRoot() (byteutils.Hash, error)
	EventsRoot() (byteutils.Hash, error)
	ConsensusRoot() (*consensuspb.ConsensusRoot, error)

	Accounts() ([]Account, error)
	GetOrCreateUserAccount(addr byteutils.Hash) (Account, error)
	GetContractAccount(addr byteutils.Hash) (Account, error)
	CreateContractAccount(owner byteutils.Hash, birthPlace byteutils.Hash) (Account, error)

	GetTx(txHash byteutils.Hash) ([]byte, error)
	PutTx(txHash byteutils.Hash, txBytes []byte) error

	RecordEvent(txHash byteutils.Hash, event *Event) error
	FetchEvents(byteutils.Hash) ([]*Event, error)
	FetchCacheEventsOfCurBlock(byteutils.Hash) ([]*Event, error)

	Dynasty() ([]byteutils.Hash, error)
	DynastyRoot() byteutils.Hash

	RecordGas(from string, gas *util.Uint128) error
	GetGas() map[string]*util.Uint128
}

// TxWorldState is the world state of a single transaction
type TxWorldState interface {
	AccountsRoot() (byteutils.Hash, error)
	TxsRoot() (byteutils.Hash, error)
	EventsRoot() (byteutils.Hash, error)
	ConsensusRoot() (*consensuspb.ConsensusRoot, error)

	Accounts() ([]Account, error)
	GetOrCreateUserAccount(addr byteutils.Hash) (Account, error)
	GetContractAccount(addr byteutils.Hash) (Account, error)
	CreateContractAccount(owner byteutils.Hash, birthPlace byteutils.Hash) (Account, error)

	GetTx(txHash byteutils.Hash) ([]byte, error)
	PutTx(txHash byteutils.Hash, txBytes []byte) error

	RecordEvent(txHash byteutils.Hash, event *Event) error
	FetchEvents(byteutils.Hash) ([]*Event, error)

	Dynasty() ([]byteutils.Hash, error)
	DynastyRoot() byteutils.Hash

	RecordGas(from string, gas *util.Uint128) error
=======

	Begin()
	Commit()
	Rollback()
	Clone() (ConsensusState, error)

	Proposer() byteutils.Hash
	TimeStamp() int64
	NextState(int64) (ConsensusState, error)

	Dynasty() ([]byteutils.Hash, error)
	DynastyRoot() byteutils.Hash
>>>>>>> bec1114f
}<|MERGE_RESOLUTION|>--- conflicted
+++ resolved
@@ -19,14 +19,9 @@
 package state
 
 import (
-<<<<<<< HEAD
 	"errors"
 
 	"github.com/nebulasio/go-nebulas/consensus/pb"
-
-=======
-	"github.com/nebulasio/go-nebulas/consensus/pb"
->>>>>>> bec1114f
 	"github.com/nebulasio/go-nebulas/storage"
 	"github.com/nebulasio/go-nebulas/util"
 	"github.com/nebulasio/go-nebulas/util/byteutils"
@@ -59,12 +54,6 @@
 	BirthPlace() byteutils.Hash
 	VarsHash() byteutils.Hash
 
-<<<<<<< HEAD
-=======
-	Begin()
-	Commit()
-	Rollback()
->>>>>>> bec1114f
 	Clone() (Account, error)
 
 	ToBytes() ([]byte, error)
@@ -87,13 +76,6 @@
 	CommitDirtyAccounts() error
 	Accounts() ([]Account, error)
 
-<<<<<<< HEAD
-=======
-	Begin()
-	Commit() error
-	Rollback()
-
->>>>>>> bec1114f
 	Clone() (AccountState, error)
 	Replay(AccountState) error
 
@@ -102,7 +84,6 @@
 	CreateContractAccount(addr []byte, birthPlace []byte) (Account, error)
 }
 
-<<<<<<< HEAD
 // Event event structure.
 type Event struct {
 	Topic string
@@ -114,13 +95,10 @@
 	NewState(*consensuspb.ConsensusRoot, storage.Storage, bool) (ConsensusState, error)
 }
 
-=======
->>>>>>> bec1114f
 // ConsensusState interface of consensus state
 type ConsensusState interface {
 	RootHash() (*consensuspb.ConsensusRoot, error)
 	String() string
-<<<<<<< HEAD
 	Clone() (ConsensusState, error)
 	Replay(ConsensusState) error
 
@@ -199,18 +177,4 @@
 	DynastyRoot() byteutils.Hash
 
 	RecordGas(from string, gas *util.Uint128) error
-=======
-
-	Begin()
-	Commit()
-	Rollback()
-	Clone() (ConsensusState, error)
-
-	Proposer() byteutils.Hash
-	TimeStamp() int64
-	NextState(int64) (ConsensusState, error)
-
-	Dynasty() ([]byteutils.Hash, error)
-	DynastyRoot() byteutils.Hash
->>>>>>> bec1114f
 }