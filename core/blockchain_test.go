--- conflicted
+++ resolved
@@ -196,12 +196,6 @@
 	assert.Nil(t, err)
 	assert.Nil(t, bc.BlockPool().Push(netBlock11111))
 	bc.SetTailBlock(block11111)
-<<<<<<< HEAD
-=======
-
-	// bc.updateLatestIrreversibleBlock(block11111)
-	// assert.Equal(t, bc.latestIrreversibleBlock.Hash(), block0.Hash())
->>>>>>> 11027b6c
 }
 
 func TestBlockChain_FetchDescendantInCanonicalChain(t *testing.T) {
@@ -262,15 +256,9 @@
 	payload, err := NewBinaryPayload(nil).ToBytes()
 	assert.Nil(t, err)
 
-<<<<<<< HEAD
-	neb := testNeb(t)
-	bc := neb.chain
-	tx := NewTransaction(bc.ChainID(), from, to, util.NewUint128FromInt(0), 1, TxPayloadBinaryType, payload, TransactionGasPrice, util.NewUint128FromInt(200000))
-=======
 	bc, _ := NewBlockChain(testNeb())
 	gasLimit, _ := util.NewUint128FromInt(200000)
 	tx := NewTransaction(bc.ChainID(), from, to, util.NewUint128(), 1, TxPayloadBinaryType, payload, TransactionGasPrice, gasLimit)
->>>>>>> 11027b6c
 
 	_, err = bc.EstimateGas(tx)
 	assert.Nil(t, err)
