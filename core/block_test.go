--- conflicted
+++ resolved
@@ -23,11 +23,8 @@
 	"testing"
 	"time"
 
-<<<<<<< HEAD
+	pb "github.com/gogo/protobuf/proto"
 	"github.com/nebulasio/go-nebulas/crypto/cipher"
-=======
-	pb "github.com/gogo/protobuf/proto"
->>>>>>> 81136ccd
 )
 
 func TestBlockHeader(t *testing.T) {
