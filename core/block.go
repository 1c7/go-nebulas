--- conflicted
+++ resolved
@@ -52,13 +52,8 @@
 
 	// BlockReward given to coinbase
 	// rule: 3% per year, 3,000,000. 1 block per 15 seconds
-<<<<<<< HEAD
-	// value: 10^8 * 3% / (365*24*3600/15) * 10^18 ≈ 1.426940639 * 10^18
-	BlockReward, _ = util.NewUint128FromString("1440000000000000000")
-=======
 	// value: 10^8 * 3% / (365*24*3600/15) * 10^18 ≈ 1.42694 * 10^18
 	BlockReward, _ = util.NewUint128FromString("1426940000000000000")
->>>>>>> 9a8efb87
 )
 
 // BlockHeader of a block
