--- conflicted
+++ resolved
@@ -31,14 +31,9 @@
     uint64 nonce = 5;
     int64 timestamp = 6;
     bytes data = 7;
-<<<<<<< HEAD
-    uint32 alg = 8;    
-    bytes sign = 9;
-=======
     uint32 chainID = 8;
     uint32 alg = 9;    
     bytes sign = 10;
->>>>>>> f447f458
 }
 
 message BlockHeader {
