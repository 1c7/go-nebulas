--- conflicted
+++ resolved
@@ -21,14 +21,6 @@
 import (
 	"errors"
 	"time"
-<<<<<<< HEAD
-
-	"github.com/nebulasio/go-nebulas/consensus/pb"
-
-	"github.com/nebulasio/go-nebulas/core/state"
-	"github.com/nebulasio/go-nebulas/net"
-=======
->>>>>>> bec1114f
 
 	"github.com/nebulasio/go-nebulas/core/state"
 	"github.com/nebulasio/go-nebulas/net"
@@ -66,47 +58,40 @@
 	ErrCannotFindBlockAtGivenHeight                      = errors.New("cannot find a block at given height which is less than tail block's height")
 	ErrInvalidBlockCannotFindParentInLocalAndTryDownload = errors.New("invalid block received, download its parent from others")
 	ErrInvalidBlockCannotFindParentInLocalAndTrySync     = errors.New("invalid block received, sync its parent from others")
-<<<<<<< HEAD
-=======
-	ErrInvalidConfigChainID                              = errors.New("invalid chainID, genesis chainID not equal to chainID in config")
-	ErrCannotLoadGenesisConf                             = errors.New("cannot load genesis conf")
-	ErrGenesisNotEqualChainIDInDB                        = errors.New("Failed to check. genesis chainID not equal in db")
-	ErrGenesisNotEqualDynastyInDB                        = errors.New("Failed to check. genesis dynasty not equal in db")
-	ErrGenesisNotEqualTokenInDB                          = errors.New("Failed to check. genesis TokenDistribution not equal in db")
-	ErrGenesisNotEqualDynastyLenInDB                     = errors.New("Failed to check. genesis dynasty length not equal in db")
-	ErrGenesisNotEqualTokenLenInDB                       = errors.New("Failed to check. genesis TokenDistribution length not equal in db")
->>>>>>> bec1114f
+
+	ErrInvalidConfigChainID          = errors.New("invalid chainID, genesis chainID not equal to chainID in config")
+	ErrCannotLoadGenesisConf         = errors.New("cannot load genesis conf")
+	ErrGenesisNotEqualChainIDInDB    = errors.New("Failed to check. genesis chainID not equal in db")
+	ErrGenesisNotEqualDynastyInDB    = errors.New("Failed to check. genesis dynasty not equal in db")
+	ErrGenesisNotEqualTokenInDB      = errors.New("Failed to check. genesis TokenDistribution not equal in db")
+	ErrGenesisNotEqualDynastyLenInDB = errors.New("Failed to check. genesis dynasty length not equal in db")
+	ErrGenesisNotEqualTokenLenInDB   = errors.New("Failed to check. genesis TokenDistribution length not equal in db")
 
 	ErrLinkToWrongParentBlock = errors.New("link the block to a block who is not its parent")
 	ErrMissingParentBlock     = errors.New("cannot find the block's parent block in storage")
 	ErrInvalidBlockHash       = errors.New("invalid block hash")
-<<<<<<< HEAD
 	ErrDoubleSealBlock        = errors.New("cannot seal a block twice")
 	ErrDuplicatedBlock        = errors.New("duplicated block")
 	ErrDoubleBlockMinted      = errors.New("double block minted")
-=======
-	ErrDuplicatedBlock        = errors.New("duplicated block")
->>>>>>> bec1114f
 
 	ErrInvalidChainID           = errors.New("invalid transaction chainID")
 	ErrInvalidTransactionSigner = errors.New("transaction recover public key address not equal to from")
 	ErrInvalidTransactionHash   = errors.New("invalid transaction hash")
-<<<<<<< HEAD
 	ErrInvalidSignature         = errors.New("invalid transaction signature")
-=======
->>>>>>> bec1114f
 	ErrInvalidTxPayloadType     = errors.New("invalid transaction data payload type")
+
+	ErrNoTimeToPackTransactions    = errors.New("no time left to pack transactions in a block")
+	ErrTxDataPayLoadOutOfMaxLength = errors.New("data's payload is out of max data length")
+	ErrNilArgument                 = errors.New("argument(s) is nil")
+	ErrInvalidArgument             = errors.New("invalid argument(s)")
 
 	ErrInsufficientBalance                = errors.New("insufficient balance")
 	ErrBelowGasPrice                      = errors.New("below the gas price")
 	ErrGasLimitLessOrEqualToZero          = errors.New("gas limit less or equal to 0")
 	ErrOutOfGasLimit                      = errors.New("out of gas limit")
-<<<<<<< HEAD
 	ErrTxExecutionFailed                  = errors.New("transaction execution failed")
 	ErrContractDeployFailed               = errors.New("contract deploy failed")
-=======
 	ErrContractCheckFailed                = errors.New("contract check failed")
->>>>>>> bec1114f
 	ErrContractTransactionAddressNotEqual = errors.New("contract transaction from-address not equal to to-address")
 
 	ErrDuplicatedTransaction = errors.New("duplicated transaction")
@@ -116,14 +101,11 @@
 	ErrInvalidAddress           = errors.New("address: invalid address")
 	ErrInvalidAddressDataLength = errors.New("address: invalid address data length")
 
-<<<<<<< HEAD
 	ErrInvalidCandidatePayloadAction     = errors.New("invalid transaction candidate payload action")
 	ErrInvalidDelegatePayloadAction      = errors.New("invalid transaction vote payload action")
 	ErrInvalidDelegateToNonCandidate     = errors.New("cannot delegate to non-candidate")
 	ErrInvalidUnDelegateFromNonDelegatee = errors.New("cannot un-delegate from non-delegatee")
 
-=======
->>>>>>> bec1114f
 	ErrCloneWorldState           = errors.New("Failed to clone world state")
 	ErrCloneAccountState         = errors.New("Failed to clone account state")
 	ErrCloneTxsState             = errors.New("Failed to clone txs state")
@@ -132,37 +114,22 @@
 	ErrInvalidBlockTxsRoot       = errors.New("invalid block txs root hash")
 	ErrInvalidBlockEventsRoot    = errors.New("invalid block events root hash")
 	ErrInvalidBlockConsensusRoot = errors.New("invalid block consensus root hash")
-<<<<<<< HEAD
+	ErrInvalidProtoToBlock       = errors.New("protobuf message cannot be converted into Block")
+	ErrInvalidProtoToBlockHeader = errors.New("protobuf message cannot be converted into BlockHeader")
+	ErrInvalidProtoToTransaction = errors.New("protobuf message cannot be converted into Transaction")
+	ErrInvalidProtoToDag         = errors.New("protobuf message cannot be converted into Dag")
+	ErrInvalidTransactionData    = errors.New("invalid data in tx from Proto")
 
 	ErrCannotRevertLIB        = errors.New("cannot revert latest irreversible block")
 	ErrCannotLoadGenesisBlock = errors.New("cannot load genesis block from storage")
 	ErrCannotLoadLIBBlock     = errors.New("cannot load tail block from storage")
 	ErrCannotLoadTailBlock    = errors.New("cannot load latest irreversible block from storage")
 	ErrGenesisConfNotMatch    = errors.New("Failed to load genesis from storage, different with genesis conf")
-	ErrInvalidConfigChainID   = errors.New("invalid chainID, genesis chainID not equal to chainID in config")
-
-	ErrNoTimeToPackTransactions = errors.New("no time left to pack transactions in a block")
 )
 
 // Default gas count
 var (
 	DefaultPayloadGas, _ = util.NewUint128FromInt(1)
-=======
-	ErrInvalidProtoToBlock       = errors.New("protobuf message cannot be converted into Block")
-	ErrInvalidProtoToBlockHeader = errors.New("protobuf message cannot be converted into BlockHeader")
-	ErrInvalidBlockToProto       = errors.New("block cannot be converted into proto")
-
-	ErrCannotRevertLIB     = errors.New("cannot revert latest irreversible block")
-	ErrCannotLoadTailBlock = errors.New("cannot load latest irreversible block from storage")
-
-	ErrNoTimeToPackTransactions    = errors.New("no time left to pack transactions in a block")
-	ErrTxDataPayLoadOutOfMaxLength = errors.New("data's payload is out of max data length")
-	ErrNilArgument                 = errors.New("argument(s) is nil")
-	ErrInvalidArgument             = errors.New("invalid argument(s)")
-
-	ErrInvalidTransactionData   = errors.New("invalid data in tx from Proto")
-	ErrCannotConvertTransaction = errors.New("proto message cannot be converted into Transaction")
->>>>>>> bec1114f
 )
 
 // TxPayload stored in tx
@@ -198,13 +165,8 @@
 	ForkChoice() error
 	UpdateLIB()
 
-<<<<<<< HEAD
 	NewState(*consensuspb.ConsensusRoot, storage.Storage, bool) (state.ConsensusState, error)
 	GenesisConsensusState(*BlockChain, *corepb.Genesis) (state.ConsensusState, error)
-=======
-	NewState(*consensuspb.ConsensusRoot, storage.Storage) (state.ConsensusState, error)
-	GenesisState(*BlockChain, *corepb.Genesis) (state.ConsensusState, error)
->>>>>>> bec1114f
 	CheckTimeout(*Block) bool
 }
 
@@ -219,13 +181,8 @@
 	IsActiveSyncing() bool
 }
 
-<<<<<<< HEAD
-// Manager interface of account mananger
-type Manager interface {
-=======
 // AccountManager interface of account mananger
 type AccountManager interface {
->>>>>>> bec1114f
 	NewAccount([]byte) (*Address, error)
 	Accounts() []*Address
 
@@ -242,11 +199,9 @@
 	Delete(*Address, []byte) error
 }
 
-<<<<<<< HEAD
-=======
 // Engine interface breaks cycle import dependency and hides unused services.
 type Engine interface {
-	CreateEngine(block *Block, tx *Transaction, owner, contract state.Account, state state.AccountState) error
+	CreateEngine(block *Block, tx *Transaction, owner, contract state.Account, state state.TxWorldState) error
 	SetEngineExecutionLimits(limitsOfExecutionInstructions uint64) error
 	DeployAndInitEngine(source, sourceType, args string) (string, error)
 	CallEngine(source, sourceType, function, args string) (string, error)
@@ -255,7 +210,6 @@
 	Clone() Engine
 }
 
->>>>>>> bec1114f
 // Neblet interface breaks cycle import dependency and hides unused services.
 type Neblet interface {
 	Genesis() *corepb.Genesis
@@ -266,11 +220,7 @@
 	Consensus() Consensus
 	BlockChain() *BlockChain
 	NetService() net.Service
-<<<<<<< HEAD
-	AccountManager() Manager
-=======
 	AccountManager() AccountManager
 	Nvm() Engine
 	StartPprof(string) error
->>>>>>> bec1114f
 }