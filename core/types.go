// Copyright (C) 2017 go-nebulas authors
//
// This file is part of the go-nebulas library.
//
// the go-nebulas library is free software: you can redistribute it and/or modify
// it under the terms of the GNU General Public License as published by
// the Free Software Foundation, either version 3 of the License, or
// (at your option) any later version.
//
// the go-nebulas library is distributed in the hope that it will be useful,
// but WITHOUT ANY WARRANTY; without even the implied warranty of
// MERCHANTABILITY or FITNESS FOR A PARTICULAR PURPOSE.  See the
// GNU General Public License for more details.
//
// You should have received a copy of the GNU General Public License
// along with the go-nebulas library.  If not, see <http://www.gnu.org/licenses/>.
//

package core

import (
	"errors"
	"time"

	"github.com/nebulasio/go-nebulas/crypto/keystore"

	"github.com/nebulasio/go-nebulas/util/byteutils"

	"github.com/nebulasio/go-nebulas/core/state"
	"github.com/nebulasio/go-nebulas/net"

	"regexp"

	"github.com/nebulasio/go-nebulas/consensus/pb"
	"github.com/nebulasio/go-nebulas/core/pb"
	"github.com/nebulasio/go-nebulas/neblet/pb"
	"github.com/nebulasio/go-nebulas/storage"
	"github.com/nebulasio/go-nebulas/util"
)

// Payload Types
const (
	TxPayloadBinaryType = "binary"
	TxPayloadDeployType = "deploy"
	TxPayloadCallType   = "call"
)

// Const.
const (
	SourceTypeJavaScript = "js"
	SourceTypeTypeScript = "ts"
)

// Const
const (
	ContractAcceptFunc = "accept"
)

var (
	// PublicFuncNameChecker     in smart contract
	PublicFuncNameChecker = regexp.MustCompile("^[a-zA-Z$][A-Za-z0-9_$]*$")
)

const (
	// TxExecutionFailed failed status for transaction execute result.
	TxExecutionFailed = 0

	// TxExecutionSuccess success status for transaction execute result.
	TxExecutionSuccess = 1

	// TxExecutionPendding pendding status when transaction in transaction pool.
	TxExecutionPendding = 2
)

// Error Types
var (
	ErrInvalidBlockOnCanonicalChain                      = errors.New("invalid block, it's not on canonical chain")
	ErrNotBlockInCanonicalChain                          = errors.New("cannot find the block in canonical chain")
	ErrInvalidBlockCannotFindParentInLocal               = errors.New("invalid block received, download its parent from others")
	ErrCannotFindBlockAtGivenHeight                      = errors.New("cannot find a block at given height which is less than tail block's height")
	ErrInvalidBlockCannotFindParentInLocalAndTryDownload = errors.New("invalid block received, download its parent from others")
	ErrInvalidBlockCannotFindParentInLocalAndTrySync     = errors.New("invalid block received, sync its parent from others")
	ErrBlockNotFound                                     = errors.New("block not found in blockchain cache nor chain")

	ErrInvalidConfigChainID          = errors.New("invalid chainID, genesis chainID not equal to chainID in config")
	ErrCannotLoadGenesisConf         = errors.New("cannot load genesis conf")
	ErrGenesisNotEqualChainIDInDB    = errors.New("Failed to check. genesis chainID not equal in db")
	ErrGenesisNotEqualDynastyInDB    = errors.New("Failed to check. genesis dynasty not equal in db")
	ErrGenesisNotEqualTokenInDB      = errors.New("Failed to check. genesis TokenDistribution not equal in db")
	ErrGenesisNotEqualDynastyLenInDB = errors.New("Failed to check. genesis dynasty length not equal in db")
	ErrGenesisNotEqualTokenLenInDB   = errors.New("Failed to check. genesis TokenDistribution length not equal in db")

	ErrLinkToWrongParentBlock = errors.New("link the block to a block who is not its parent")
	ErrMissingParentBlock     = errors.New("cannot find the block's parent block in storage")
	ErrInvalidBlockHash       = errors.New("invalid block hash")
	ErrDoubleSealBlock        = errors.New("cannot seal a block twice")
	ErrDuplicatedBlock        = errors.New("duplicated block")
	ErrDoubleBlockMinted      = errors.New("double block minted")
	ErrVRFProofFailed         = errors.New("VRF proof failed")
	ErrInvalidBlockRandom     = errors.New("invalid block random")

	ErrInvalidChainID           = errors.New("invalid transaction chainID")
	ErrInvalidTransactionSigner = errors.New("invalid transaction signer")
	ErrInvalidTransactionHash   = errors.New("invalid transaction hash")
	ErrInvalidSignature         = errors.New("invalid transaction signature")
	ErrInvalidTxPayloadType     = errors.New("invalid transaction data payload type")
	ErrInvalidGasPrice          = errors.New("invalid gas price, should be in (0, 10^12]")
	ErrInvalidGasLimit          = errors.New("invalid gas limit, should be in (0, 5*10^10]")

	ErrNoTimeToPackTransactions       = errors.New("no time left to pack transactions in a block")
	ErrTxDataPayLoadOutOfMaxLength    = errors.New("data's payload is out of max data length")
	ErrTxDataBinPayLoadOutOfMaxLength = errors.New("data's payload is out of max data length in a binary tx")
	ErrNilArgument                    = errors.New("argument(s) is nil")
	ErrInvalidArgument                = errors.New("invalid argument(s)")

	ErrInsufficientBalance                = errors.New("insufficient balance")
	ErrBelowGasPrice                      = errors.New("below the gas price")
	ErrGasCntOverflow                     = errors.New("the count of gas used is overflow")
	ErrGasFeeOverflow                     = errors.New("the fee of gas used is overflow")
	ErrInvalidTransfer                    = errors.New("transfer error: overflow or insufficient balance")
	ErrGasLimitLessOrEqualToZero          = errors.New("gas limit less or equal to 0")
	ErrOutOfGasLimit                      = errors.New("out of gas limit")
	ErrTxExecutionFailed                  = errors.New("transaction execution failed")
	ErrZeroGasPrice                       = errors.New("gas price should be greater than zero")
	ErrZeroGasLimit                       = errors.New("gas limit should be greater than zero")
	ErrContractDeployFailed               = errors.New("contract deploy failed")
	ErrContractCheckFailed                = errors.New("contract check failed")
	ErrContractTransactionAddressNotEqual = errors.New("contract transaction from-address not equal to to-address")

	ErrDuplicatedTransaction = errors.New("duplicated transaction")
	ErrSmallTransactionNonce = errors.New("cannot accept a transaction with smaller nonce")
	ErrLargeTransactionNonce = errors.New("cannot accept a transaction with too bigger nonce")

	ErrInvalidAddress         = errors.New("address: invalid address")
	ErrInvalidAddressFormat   = errors.New("address: invalid address format")
	ErrInvalidAddressType     = errors.New("address: invalid address type")
	ErrInvalidAddressChecksum = errors.New("address: invalid address checksum")

	ErrInvalidCandidatePayloadAction     = errors.New("invalid transaction candidate payload action")
	ErrInvalidDelegatePayloadAction      = errors.New("invalid transaction vote payload action")
	ErrInvalidDelegateToNonCandidate     = errors.New("cannot delegate to non-candidate")
	ErrInvalidUnDelegateFromNonDelegatee = errors.New("cannot un-delegate from non-delegatee")

	ErrCloneWorldState           = errors.New("Failed to clone world state")
	ErrCloneAccountState         = errors.New("Failed to clone account state")
	ErrCloneTxsState             = errors.New("Failed to clone txs state")
	ErrCloneEventsState          = errors.New("Failed to clone events state")
	ErrInvalidBlockStateRoot     = errors.New("invalid block state root hash")
	ErrInvalidBlockTxsRoot       = errors.New("invalid block txs root hash")
	ErrInvalidBlockEventsRoot    = errors.New("invalid block events root hash")
	ErrInvalidBlockConsensusRoot = errors.New("invalid block consensus root hash")
	ErrInvalidProtoToBlock       = errors.New("protobuf message cannot be converted into Block")
	ErrInvalidProtoToBlockHeader = errors.New("protobuf message cannot be converted into BlockHeader")
	ErrInvalidProtoToTransaction = errors.New("protobuf message cannot be converted into Transaction")
	ErrInvalidTransactionData    = errors.New("invalid data in tx from Proto")
	ErrInvalidDagBlock           = errors.New("block's dag is incorrect")

	ErrCannotRevertLIB        = errors.New("cannot revert latest irreversible block")
	ErrCannotLoadGenesisBlock = errors.New("cannot load genesis block from storage")
	ErrCannotLoadLIBBlock     = errors.New("cannot load tail block from storage")
	ErrCannotLoadTailBlock    = errors.New("cannot load latest irreversible block from storage")
	ErrGenesisConfNotMatch    = errors.New("Failed to load genesis from storage, different with genesis conf")

	ErrInvalidDeploySource     = errors.New("invalid source of deploy payload")
	ErrInvalidDeploySourceType = errors.New("invalid source type of deploy payload")
	ErrInvalidCallFunction     = errors.New("invalid function of call payload")

	ErrInvalidTransactionResultEvent  = errors.New("invalid transaction result event, the last event in tx's events should be result event")
	ErrNotFoundTransactionResultEvent = errors.New("transaction result event is not found ")

	// nvm error
	ErrExecutionFailed = errors.New("execution failed")
<<<<<<< HEAD
	ErrUnexpected      = errors.New("Unexpected sys error")
=======
	// multi nvm error
	ErrInnerExecutionFailed = errors.New("multi execution failed")
>>>>>>> dd4deb8a

	// unsupported keyword error in smart contract
	ErrUnsupportedKeyword = errors.New("transaction data has unsupported keyword")
)

// Default gas count
var (
	DefaultPayloadGas, _ = util.NewUint128FromInt(1)

	// DefaultLimitsOfTotalMemorySize default limits of total memory size
	DefaultLimitsOfTotalMemorySize uint64 = 40 * 1000 * 1000
)

// TxPayload stored in tx
type TxPayload interface {
	ToBytes() ([]byte, error)
	BaseGasCount() *util.Uint128
	Execute(limitedGas *util.Uint128, tx *Transaction, block *Block, ws WorldState) (*util.Uint128, string, error)
}

// MessageType
const (
	MessageTypeNewBlock                   = "newblock"
	MessageTypeParentBlockDownloadRequest = "dlblock"
	MessageTypeBlockDownloadResponse      = "dlreply"
	MessageTypeNewTx                      = "newtx"
)

// Consensus interface of consensus algorithm.
type Consensus interface {
	Setup(Neblet) error
	Start()
	Stop()

	EnableMining(string) error
	DisableMining() error
	Enable() bool

	ResumeMining()
	SuspendMining()
	Pending() bool

	VerifyBlock(*Block) error
	ForkChoice() error
	UpdateLIB()

	NewState(*consensuspb.ConsensusRoot, storage.Storage, bool) (state.ConsensusState, error)
	GenesisConsensusState(*BlockChain, *corepb.Genesis) (state.ConsensusState, error)
	CheckTimeout(*Block) bool
	CheckDoubleMint(*Block) bool

	NumberOfBlocksInDynasty() uint64
}

// SyncService interface of sync service
type SyncService interface {
	Start()
	Stop()

	StartActiveSync() bool
	StopActiveSync()
	WaitingForFinish()
	IsActiveSyncing() bool
}

// AccountManager interface of account mananger
type AccountManager interface {
	NewAccount([]byte) (*Address, error)
	Accounts() []*Address

	Unlock(*Address, []byte, time.Duration) error
	Lock(*Address) error

	SignHash(*Address, byteutils.Hash, keystore.Algorithm) ([]byte, error)
	SignBlock(*Address, *Block) error
	GenerateRandomSeed(*Address, []byte, []byte) ([]byte, []byte, error)
	SignTransaction(*Address, *Transaction) error
	SignTransactionWithPassphrase(*Address, *Transaction, []byte) error

	Update(*Address, []byte, []byte) error
	Load([]byte, []byte) (*Address, error)
	Import([]byte, []byte) (*Address, error)
	Remove(*Address, []byte) error
}

// NVM interface
type NVM interface {
	CreateEngine(block *Block, tx *Transaction, contract state.Account, ws WorldState) (SmartContractEngine, error)
	CheckV8Run() error
}

// SmartContractEngine interface
type SmartContractEngine interface {
	SetExecutionLimits(uint64, uint64) error
	DeployAndInit(source, sourceType, args string) (string, error)
	Call(source, sourceType, function, args string) (string, error)
	ExecutionInstructions() uint64
	Dispose()
}

// Neblet interface breaks cycle import dependency and hides unused services.
type Neblet interface {
	Genesis() *corepb.Genesis
	SetGenesis(*corepb.Genesis)
	Config() *nebletpb.Config
	Storage() storage.Storage
	EventEmitter() *EventEmitter
	Consensus() Consensus
	BlockChain() *BlockChain
	NetService() net.Service
	IsActiveSyncing() bool
	AccountManager() AccountManager
	Nvm() NVM
	StartPprof(string) error
}

// WorldState needed by core
type WorldState interface {
	GetOrCreateUserAccount(addr byteutils.Hash) (state.Account, error)
	GetContractAccount(addr byteutils.Hash) (state.Account, error)
	CreateContractAccount(owner byteutils.Hash, birthPlace byteutils.Hash, contractMeta *corepb.ContractMeta) (state.Account, error)

	GetTx(txHash byteutils.Hash) ([]byte, error)
	PutTx(txHash byteutils.Hash, txBytes []byte) error

	RecordEvent(txHash byteutils.Hash, event *state.Event)
	FetchEvents(byteutils.Hash) ([]*state.Event, error)

	Dynasty() ([]byteutils.Hash, error)
	DynastyRoot() byteutils.Hash

	RecordGas(from string, gas *util.Uint128) error

	Reset(addr byteutils.Hash) error
	GetBlockHashByHeight(height uint64) ([]byte, error)
	GetBlock(txHash byteutils.Hash) ([]byte, error)
}<|MERGE_RESOLUTION|>--- conflicted
+++ resolved
@@ -170,12 +170,9 @@
 
 	// nvm error
 	ErrExecutionFailed = errors.New("execution failed")
-<<<<<<< HEAD
 	ErrUnexpected      = errors.New("Unexpected sys error")
-=======
 	// multi nvm error
 	ErrInnerExecutionFailed = errors.New("multi execution failed")
->>>>>>> dd4deb8a
 
 	// unsupported keyword error in smart contract
 	ErrUnsupportedKeyword = errors.New("transaction data has unsupported keyword")
