--- conflicted
+++ resolved
@@ -24,11 +24,8 @@
 
 	"github.com/gogo/protobuf/proto"
 	"github.com/nebulasio/go-nebulas/common/trie"
-<<<<<<< HEAD
+	"github.com/nebulasio/go-nebulas/core/pb"
 	"github.com/nebulasio/go-nebulas/crypto/cipher"
-=======
-	"github.com/nebulasio/go-nebulas/core/pb"
->>>>>>> 81136ccd
 	"github.com/nebulasio/go-nebulas/crypto/hash"
 	"github.com/nebulasio/go-nebulas/crypto/keystore"
 	"github.com/nebulasio/go-nebulas/util/byteutils"
@@ -64,54 +61,6 @@
 	sign Hash  // Signature values
 }
 
-<<<<<<< HEAD
-type txStream struct {
-	Hash  []byte
-	From  []byte
-	To    []byte
-	Value uint64
-	Nonce uint64
-	Time  int64
-	Data  []byte
-	Alg   uint8
-	Sign  []byte
-}
-
-// Serialize a transaction
-func (tx *Transaction) Serialize() ([]byte, error) {
-	serializer := &byteutils.JSONSerializer{}
-	data := txStream{
-		tx.hash,
-		tx.from.address,
-		tx.to.address,
-		tx.value,
-		tx.nonce,
-		tx.timestamp.UnixNano(),
-		tx.data,
-		tx.alg,
-		tx.sign,
-	}
-	return serializer.Serialize(data)
-}
-
-// Deserialize a transaction
-func (tx *Transaction) Deserialize(blob []byte) error {
-	serializer := &byteutils.JSONSerializer{}
-	var data txStream
-	if err := serializer.Deserialize(blob, &data); err != nil {
-		return err
-	}
-	tx.hash = data.Hash
-	tx.from = Address{data.From}
-	tx.to = Address{data.To}
-	tx.value = data.Value
-	tx.nonce = data.Nonce
-	tx.timestamp = time.Unix(0, data.Time)
-	tx.data = data.Data
-	tx.alg = data.Alg
-	tx.sign = data.Sign
-	return nil
-=======
 // ToProto converts domain Tx to proto Tx
 func (tx *Transaction) ToProto() (proto.Message, error) {
 	return &corepb.Transaction{
@@ -140,7 +89,6 @@
 		return nil
 	}
 	return errors.New("Pb Message cannot be converted into Transaction")
->>>>>>> 81136ccd
 }
 
 // Transactions is an alias of Transaction array.
