--- conflicted
+++ resolved
@@ -21,12 +21,7 @@
 import (
 	"encoding/json"
 
-<<<<<<< HEAD
 	"github.com/nebulasio/go-nebulas/core/state"
-
-	"github.com/nebulasio/go-nebulas/nf/nvm"
-=======
->>>>>>> bec1114f
 	"github.com/nebulasio/go-nebulas/util"
 )
 
@@ -65,16 +60,9 @@
 }
 
 // Execute the call payload in tx, call a function
-<<<<<<< HEAD
 func (payload *CallPayload) Execute(tx *Transaction, block *Block, txWorldState state.TxWorldState) (*util.Uint128, string, error) {
-	ctx, deployPayload, err := generateCallContext(tx, block, txWorldState)
-	if err != nil {
-		return util.NewUint128(), "", err
-=======
-func (payload *CallPayload) Execute(block *Block, tx *Transaction) (*util.Uint128, string, error) {
 	if block == nil || tx == nil {
 		return util.NewUint128(), "", ErrNilArgument
->>>>>>> bec1114f
 	}
 
 	//add gas limit and memory use limit
@@ -87,29 +75,9 @@
 		return util.NewUint128(), "", ErrOutOfGasLimit
 	}
 
-<<<<<<< HEAD
-	engine := nvm.NewV8Engine(ctx)
-	defer engine.Dispose()
-
-	engine.SetExecutionLimits(payloadGasLimit.Uint64(), nvm.DefaultLimitsOfTotalMemorySize)
-
-	result, exeErr := engine.Call(deployPayload.Source, deployPayload.SourceType, payload.Function, payload.Args)
-	instructions, _ := util.NewUint128FromInt(int64(engine.ExecutionInstructions()))
-	return instructions, result, exeErr
-}
-
-func generateCallContext(tx *Transaction, block *Block, txWorldState state.TxWorldState) (*nvm.Context, *DeployPayload, error) {
-	contract, err := txWorldState.GetContractAccount(tx.to.Bytes())
-	if err != nil {
-		return nil, nil, err
-	}
-	if err := CheckContract(tx.to, txWorldState); err != nil {
-		return nil, nil, err
-=======
-	contract, err := block.CheckContract(tx.to)
+	contract, err := CheckContract(tx.to, txWorldState)
 	if err != nil {
 		return util.NewUint128(), "", err
->>>>>>> bec1114f
 	}
 
 	birthTx, err := GetTransaction(contract.BirthPlace(), txWorldState)
@@ -125,11 +93,7 @@
 		return util.NewUint128(), "", err
 	}
 
-<<<<<<< HEAD
-	nvmctx := nvm.NewContext(block, convertNvmTx(tx), owner, contract, txWorldState)
-	return nvmctx, deploy, nil
-=======
-	if err := block.nvm.CreateEngine(block, tx, owner, contract, block.accState); err != nil {
+	if err := block.nvm.CreateEngine(block, tx, owner, contract, txWorldState); err != nil {
 		return util.NewUint128(), "", err
 	}
 	defer block.nvm.DisposeEngine()
@@ -148,5 +112,4 @@
 		return util.NewUint128(), "", err
 	}
 	return instructions, result, exeErr
->>>>>>> bec1114f
 }