--- conflicted
+++ resolved
@@ -259,7 +259,6 @@
 			"tx": tx,
 		}).Debug("Push tx to transaction pool")
 	}
-<<<<<<< HEAD
 
 	//if is super node and tx type is deploy, do unsupported keyword checking.
 	if pool.bc.superNode == true && len(pool.bc.unsupportedKeyword) > 0 && len(tx.Data()) > 0 {
@@ -278,8 +277,6 @@
 			}
 		}
 	}
-=======
->>>>>>> dec6dcf7
 
 	//if is super node and tx type is deploy, do unsupported keyword checking.
 	if pool.bc.superNode == true && len(pool.bc.unsupportedKeyword) > 0 && len(tx.Data()) > 0 {
@@ -500,15 +497,6 @@
 		if oldCandidate != newCandidate {
 			pool.candidates.Del(oldCandidate)
 			delete(pool.bucketsLastUpdate, tx.from.address.Hex())
-<<<<<<< HEAD
-		}
-		if newCandidate != nil {
-			pool.candidates.Push(newCandidate)
-
-			//update bucket update time when txs are put on chain
-			pool.bucketsLastUpdate[tx.from.address.Hex()] = time.Now()
-		}
-=======
 			if newCandidate != nil {
 				pool.candidates.Push(newCandidate)
 
@@ -517,15 +505,10 @@
 			}
 		}
 
->>>>>>> dec6dcf7
 	} else {
 		//remove key of bucketsLastUpdate when bucket is empty
 		delete(pool.bucketsLastUpdate, tx.from.address.Hex())
 	}
-<<<<<<< HEAD
-=======
-
->>>>>>> dec6dcf7
 }
 
 // Empty return if the pool is empty
