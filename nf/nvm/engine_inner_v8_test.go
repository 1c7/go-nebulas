package nvm

import (
	"encoding/json"
	"fmt"
	"io/ioutil"
	"testing"
	"time"

	"github.com/gogo/protobuf/proto"
	"github.com/nebulasio/go-nebulas/account"
	"github.com/nebulasio/go-nebulas/consensus/dpos"
	"github.com/nebulasio/go-nebulas/core/pb"
	"github.com/nebulasio/go-nebulas/net"

	"github.com/nebulasio/go-nebulas/core"
	"github.com/nebulasio/go-nebulas/core/state"
	"github.com/nebulasio/go-nebulas/crypto/keystore"
	"github.com/nebulasio/go-nebulas/neblet/pb"
	"github.com/nebulasio/go-nebulas/storage"
	"github.com/nebulasio/go-nebulas/util"
	"github.com/stretchr/testify/assert"
)

// const contractStr = "n218MQSwc7hcXvM7rUkr6smMoiEf2VbGuYr"

type Neb struct {
	config    *nebletpb.Config
	chain     *core.BlockChain
	ns        net.Service
	am        *account.Manager
	genesis   *corepb.Genesis
	storage   storage.Storage
	consensus core.Consensus
	emitter   *core.EventEmitter
	nvm       core.NVM
}

func mockNeb(t *testing.T) *Neb {
	// storage, _ := storage.NewDiskStorage("test.db")
	// storage, err := storage.NewRocksStorage("rocks.db")
	// assert.Nil(t, err)
	storage, _ := storage.NewMemoryStorage()
	eventEmitter := core.NewEventEmitter(1024)
	genesisConf := MockGenesisConf()
	consensus := dpos.NewDpos()
	nvm := NewNebulasVM()
	neb := &Neb{
		genesis:   genesisConf,
		storage:   storage,
		emitter:   eventEmitter,
		consensus: consensus,
		nvm:       nvm,
		config: &nebletpb.Config{
			Chain: &nebletpb.ChainConfig{
				ChainId:    genesisConf.Meta.ChainId,
				Keydir:     "keydir",
				StartMine:  true,
				Coinbase:   "n1dYu2BXgV3xgUh8LhZu8QDDNr15tz4hVDv",
				Miner:      "n1FF1nz6tarkDVwWQkMnnwFPuPKUaQTdptE",
				Passphrase: "passphrase",
			},
		},
		ns: mockNetService{},
	}

	am, _ := account.NewManager(neb)
	neb.am = am

	chain, err := core.NewBlockChain(neb)
	assert.Nil(t, err)

	neb.chain = chain
	assert.Nil(t, consensus.Setup(neb))
	assert.Nil(t, chain.Setup(neb))

	var ns mockNetService
	neb.ns = ns
	neb.chain.BlockPool().RegisterInNetwork(ns)

	eventEmitter.Start()
	return neb
}

func (n *Neb) Config() *nebletpb.Config {
	return n.config
}

func (n *Neb) BlockChain() *core.BlockChain {
	return n.chain
}

func (n *Neb) NetService() net.Service {
	return n.ns
}

func (n *Neb) IsActiveSyncing() bool {
	return true
}

func (n *Neb) AccountManager() core.AccountManager {
	return n.am
}

func (n *Neb) Genesis() *corepb.Genesis {
	return n.genesis
}

func (n *Neb) Storage() storage.Storage {
	return n.storage
}

func (n *Neb) EventEmitter() *core.EventEmitter {
	return n.emitter
}

func (n *Neb) Consensus() core.Consensus {
	return n.consensus
}

func (n *Neb) Nvm() core.NVM {
	return n.nvm
}

func (n *Neb) StartActiveSync() {}

func (n *Neb) StartPprof(string) error { return nil }

func (n *Neb) SetGenesis(genesis *corepb.Genesis) {
	n.genesis = genesis
}

var (
	DefaultOpenDynasty = []string{
		"n1FF1nz6tarkDVwWQkMnnwFPuPKUaQTdptE",
		"n1GmkKH6nBMw4rrjt16RrJ9WcgvKUtAZP1s",
		"n1H4MYms9F55ehcvygwWE71J8tJC4CRr2so",
		"n1JAy4X6KKLCNiTd7MWMRsVBjgdVq5WCCpf",
		"n1LkDi2gGMqPrjYcczUiweyP4RxTB6Go1qS",
		"n1LmP9K8pFF33fgdgHZonFEMsqZinJ4EUqk",
		"n1MNXBKm6uJ5d76nJTdRvkPNVq85n6CnXAi",
		"n1NrMKTYESZRCwPFDLFKiKREzZKaN1nhQvz",
		"n1NwoSCDFwFL2981k6j9DPooigW33hjAgTa",
		"n1PfACnkcfJoNm1Pbuz55pQCwueW1BYs83m",
		"n1Q8mxXp4PtHaXtebhY12BnHEwu4mryEkXH",
		"n1RYagU8n3JSuV4R7q4Qs5gQJ3pEmrZd6cJ",
		"n1SAQy3ix1pZj8MPzNeVqpAmu1nCVqb5w8c",
		"n1SHufJdxt2vRWGKAxwPETYfEq3MCQXnEXE",
		"n1SSda41zGr9FKF5DJNE2ryY1ToNrndMauN",
		"n1TmQtaCn3PNpk4f4ycwrBxCZFSVKvwBtzc",
		"n1UM7z6MqnGyKEPvUpwrfxZpM1eB7UpzmLJ",
		"n1UnCsJZjQiKyQiPBr7qG27exqCLuWUf1d7",
		"n1XkoVVjswb5Gek3rRufqjKNpwrDdsnQ7Hq",
		"n1cYKNHTeVW9v1NQRWuhZZn9ETbqAYozckh",
		"n1dYu2BXgV3xgUh8LhZu8QDDNr15tz4hVDv",
	}
)

// MockGenesisConf return mock genesis conf
func MockGenesisConf() *corepb.Genesis {
	dynasty := []string{}
	for _, v := range DefaultOpenDynasty {
		dynasty = append(dynasty, v)
	}
	return &corepb.Genesis{
		Meta: &corepb.GenesisMeta{ChainId: 0},
		Consensus: &corepb.GenesisConsensus{
			Dpos: &corepb.GenesisConsensusDpos{
				Dynasty: dynasty,
			},
		},
		TokenDistribution: []*corepb.GenesisTokenDistribution{
			&corepb.GenesisTokenDistribution{
				Address: "n1FF1nz6tarkDVwWQkMnnwFPuPKUaQTdptE",
				Value:   "5000000000000000000000000",
			},
			&corepb.GenesisTokenDistribution{
				Address: "n1GmkKH6nBMw4rrjt16RrJ9WcgvKUtAZP1s",
				Value:   "5000000000000000000000000",
			},
			&corepb.GenesisTokenDistribution{
				Address: "n1H4MYms9F55ehcvygwWE71J8tJC4CRr2so",
				Value:   "5000000000000000000000000",
			},
			&corepb.GenesisTokenDistribution{
				Address: "n1JAy4X6KKLCNiTd7MWMRsVBjgdVq5WCCpf",
				Value:   "5000000000000000000000000",
			},
			&corepb.GenesisTokenDistribution{
				Address: "n1LkDi2gGMqPrjYcczUiweyP4RxTB6Go1qS",
				Value:   "5000000000000000000000000",
			},
			&corepb.GenesisTokenDistribution{
				Address: "n1LmP9K8pFF33fgdgHZonFEMsqZinJ4EUqk",
				Value:   "5000000000000000000000000",
			},
		},
	}
}

var (
	received = []byte{}
)

type mockNetService struct{}

func (n mockNetService) Start() error { return nil }
func (n mockNetService) Stop()        {}

func (n mockNetService) Node() *net.Node { return nil }

func (n mockNetService) Sync(net.Serializable) error { return nil }

func (n mockNetService) Register(...*net.Subscriber)   {}
func (n mockNetService) Deregister(...*net.Subscriber) {}

func (n mockNetService) Broadcast(name string, msg net.Serializable, priority int) {
	pb, _ := msg.ToProto()
	bytes, _ := proto.Marshal(pb)
	received = bytes
}
func (n mockNetService) Relay(name string, msg net.Serializable, priority int) {
	pb, _ := msg.ToProto()
	bytes, _ := proto.Marshal(pb)
	received = bytes
}
func (n mockNetService) SendMsg(name string, msg []byte, target string, priority int) error {
	received = msg
	return nil
}

func (n mockNetService) SendMessageToPeers(messageName string, data []byte, priority int, filter net.PeerFilterAlgorithm) []string {
	return make([]string, 0)
}
func (n mockNetService) SendMessageToPeer(messageName string, data []byte, priority int, peerID string) error {
	return nil
}

func (n mockNetService) ClosePeer(peerID string, reason error) {}

func (n mockNetService) BroadcastNetworkID([]byte) {}

type contract struct {
	contractPath string
	sourceType   string
	initArgs     string
}

type call struct {
	function   string
	args       string
	exceptArgs []string //[congractA,B,C, AccountA, B]
}

func TestInnerTransactions(t *testing.T) {
	core.NebCompatibility = core.NewCompatibilityLocal()
	tests := []struct {
		name      string
		contracts []contract
		calls     []call
	}{
		{
			"deploy test_require_module.js",
			[]contract{
				contract{
					"./test/test_inner_transaction.js",
					"js",
					"",
				},
				contract{
					"./test/bank_vault_contract_second.js",
					"js",
					"",
				},
				contract{
					"./test/bank_vault_contract.js",
					"js",
					"",
				},
			},
			[]call{
				call{
					"save",
					"[1]",
					[]string{"1", "3", "2", "4999999999999834311999994", "5000004280820165688000000"},
				},
			},
		},
	}
	tt := tests[0]
	for _, call := range tt.calls {

		neb := mockNeb(t)
		tail := neb.chain.TailBlock()
		manager, err := account.NewManager(neb)
		assert.Nil(t, err)

		a, _ := core.AddressParse("n1FF1nz6tarkDVwWQkMnnwFPuPKUaQTdptE")
		assert.Nil(t, manager.Unlock(a, []byte("passphrase"), keystore.YearUnlockDuration))
		b, _ := core.AddressParse("n1GmkKH6nBMw4rrjt16RrJ9WcgvKUtAZP1s")
		assert.Nil(t, manager.Unlock(b, []byte("passphrase"), keystore.YearUnlockDuration))
		c, _ := core.AddressParse("n1H4MYms9F55ehcvygwWE71J8tJC4CRr2so")
		assert.Nil(t, manager.Unlock(c, []byte("passphrase"), keystore.YearUnlockDuration))
		d, _ := core.AddressParse("n1JAy4X6KKLCNiTd7MWMRsVBjgdVq5WCCpf")
		assert.Nil(t, manager.Unlock(d, []byte("passphrase"), keystore.YearUnlockDuration))

		elapsedSecond := dpos.BlockIntervalInMs / dpos.SecondInMs
		consensusState, err := tail.WorldState().NextConsensusState(elapsedSecond)
		assert.Nil(t, err)
		// mock empty block(height=2)
		block, err := core.MockBlockEx(neb.chain.ChainID(), c, tail, 2)
		fmt.Printf("mock 2, block.height:%v\n", block.Height())
		assert.Nil(t, err)
		/* ----- mock random seed for new block ------*/
		miner, err := core.AddressParseFromBytes(consensusState.Proposer())
		assert.Nil(t, err)
		seed, proof, err := manager.GenerateRandomSeed(miner, neb.chain.GenesisBlock().Hash(), neb.chain.GenesisBlock().Hash()) // NOTE: 3rd arg is genesis's hash for the first block
		assert.Nil(t, err)
		block.SetRandomSeed(seed, proof)
		/* ----- mock random seed for new block END ------*/
		block.WorldState().SetConsensusState(consensusState)
		block.SetTimestamp(consensusState.TimeStamp())
		block.CollectTransactions((time.Now().Unix() + 1) * dpos.SecondInMs)
		assert.Nil(t, block.Seal())
		assert.Nil(t, manager.SignBlock(b, block))
		assert.Nil(t, neb.chain.BlockPool().Push(block))
		fmt.Printf("mock 2, block.tailblock.height: %v\n", neb.chain.TailBlock().Height())

		// inner call block(height=3)
		tail = neb.chain.TailBlock()
		block, err = core.MockBlockEx(neb.chain.ChainID(), c, tail, 3)
		assert.Nil(t, err)
		consensusState, err = tail.WorldState().NextConsensusState(elapsedSecond)
		assert.Nil(t, err)
		/* ----- mock random seed for new block ------*/
		miner, err = core.AddressParseFromBytes(consensusState.Proposer())
		assert.Nil(t, err)
		seed, proof, err = manager.GenerateRandomSeed(miner, neb.chain.GenesisBlock().Hash(), seed) // NOTE: 3rd arg is parent's seed
		assert.Nil(t, err)
		block.SetRandomSeed(seed, proof)
		/* ----- mock random seed for new block END ------*/
		block.WorldState().SetConsensusState(consensusState)
		block.SetTimestamp(consensusState.TimeStamp())

		contractsAddr := []string{}

		// t.Run(tt.name, func(t *testing.T) {
		for k, v := range tt.contracts {
			data, err := ioutil.ReadFile(v.contractPath)
			assert.Nil(t, err, "contract path read error")
			source := string(data)
			sourceType := "js"
			argsDeploy := ""
			deploy, _ := core.NewDeployPayload(source, sourceType, argsDeploy)
			payloadDeploy, _ := deploy.ToBytes()

			value, _ := util.NewUint128FromInt(0)
			gasLimit, _ := util.NewUint128FromInt(200000)
			txDeploy, err := core.NewTransaction(neb.chain.ChainID(), a, a, value, uint64(k+1), core.TxPayloadDeployType, payloadDeploy, core.TransactionGasPrice, gasLimit)
			assert.Nil(t, err)
			assert.Nil(t, manager.SignTransaction(a, txDeploy))
			assert.Nil(t, neb.chain.TransactionPool().Push(txDeploy))

			contractAddr, err := txDeploy.GenerateContractAddress()
			assert.Nil(t, err)
			contractsAddr = append(contractsAddr, contractAddr.String())
		}
		// })

		block.CollectTransactions((time.Now().Unix() + 1) * dpos.SecondInMs)
		assert.Nil(t, block.Seal())
		assert.Nil(t, manager.SignBlock(c, block))
		assert.Nil(t, neb.chain.BlockPool().Push(block))

		for _, v := range contractsAddr {
			contract, err := core.AddressParse(v)
			assert.Nil(t, err)
			_, err = neb.chain.TailBlock().CheckContract(contract)
			assert.Nil(t, err)
		}

		elapsedSecond = dpos.BlockIntervalInMs / dpos.SecondInMs
		tail = neb.chain.TailBlock()
		consensusState, err = tail.WorldState().NextConsensusState(elapsedSecond)
		assert.Nil(t, err)
		block, err = core.NewBlock(neb.chain.ChainID(), c, tail)
		assert.Nil(t, err)
		/* ----- mock random seed for new block ------*/
		miner, err = core.AddressParseFromBytes(consensusState.Proposer())
		assert.Nil(t, err)
		seed, proof, err = manager.GenerateRandomSeed(miner, neb.chain.GenesisBlock().Hash(), seed) // NOTE: 3rd arg is parent's seed
		assert.Nil(t, err)
		block.SetRandomSeed(seed, proof)
		/* ----- mock random seed for new block END ------*/
		block.WorldState().SetConsensusState(consensusState)
		block.SetTimestamp(consensusState.TimeStamp())
		//accountA, err := tail.GetAccount(a.Bytes())
		//accountB, err := tail.GetAccount(b.Bytes())
		assert.Nil(t, err)

		calleeContract := contractsAddr[1]
		callToContract := contractsAddr[2]
		callPayload, _ := core.NewCallPayload(call.function, fmt.Sprintf("[\"%s\", \"%s\", 1]", calleeContract, callToContract))
		payloadCall, _ := callPayload.ToBytes()

		value, _ := util.NewUint128FromInt(6)
		gasLimit, _ := util.NewUint128FromInt(200000)

		proxyContractAddress, err := core.AddressParse(contractsAddr[0])
		txCall, err := core.NewTransaction(neb.chain.ChainID(), a, proxyContractAddress, value,
			uint64(len(contractsAddr)+1), core.TxPayloadCallType, payloadCall, core.TransactionGasPrice, gasLimit)
		assert.Nil(t, err)
		assert.Nil(t, manager.SignTransaction(a, txCall))
		assert.Nil(t, neb.chain.TransactionPool().Push(txCall))

		block.CollectTransactions((time.Now().Unix() + 1) * dpos.SecondInMs)
		assert.Nil(t, block.Seal())
		assert.Nil(t, manager.SignBlock(d, block))
		assert.Nil(t, neb.chain.BlockPool().Push(block))

		// check
		tail = neb.chain.TailBlock()
		// event, err := tail.FetchExecutionResultEvent(txCall.Hash())
		// assert.Nil(t, err)
		// txEvent := core.TransactionEvent{}
		// err = json.Unmarshal([]byte(event.Data), &txEvent)
		// assert.Nil(t, err)
		// // if txEvent.Status != 1 {
		// // 	fmt.Println(txEvent)
		// // }
		// fmt.Println("=====================", txEvent)

		events, err := tail.FetchEvents(txCall.Hash())
		assert.Nil(t, err)
		for _, event := range events {

			fmt.Println("==============", event.Data)
		}
		contractAddrA, err := core.AddressParse(contractsAddr[0])
		accountAAcc, err := tail.GetAccount(contractAddrA.Bytes())
		assert.Nil(t, err)
		fmt.Printf("account :%v\n", accountAAcc)
		assert.Equal(t, call.exceptArgs[0], accountAAcc.Balance().String())

		contractAddrB, err := core.AddressParse(contractsAddr[1])
		accountBAcc, err := tail.GetAccount(contractAddrB.Bytes())
		assert.Nil(t, err)
		fmt.Printf("accountB :%v\n", accountBAcc)
		assert.Equal(t, call.exceptArgs[1], accountBAcc.Balance().String())

		contractAddrC, err := core.AddressParse(contractsAddr[2])
		accountAccC, err := tail.GetAccount(contractAddrC.Bytes())
		assert.Nil(t, err)
		fmt.Printf("accountC :%v\n", accountAccC)
		assert.Equal(t, call.exceptArgs[2], accountAccC.Balance().String())

		aUser, err := tail.GetAccount(a.Bytes())
		assert.Equal(t, call.exceptArgs[3], aUser.Balance().String())
		fmt.Printf("aI:%v\n", aUser)
		cUser, err := tail.GetAccount(c.Bytes())
		fmt.Printf("b:%v\n", cUser)
		assert.Equal(t, call.exceptArgs[4], cUser.Balance().String())

		// cUser, err := tail.GetAccount(c.Bytes())
		// fmt.Printf("c:%v\n", cUser)

		// dUser, err := tail.GetAccount(d.Bytes())
		// fmt.Printf("d:%v\n", dUser)
		// assert.Equal(t, txEvent.Status, 1)
	}
}

func TestInnerTransactionsMaxMulit(t *testing.T) {
	core.NebCompatibility = core.NewCompatibilityLocal()
	tests := []struct {
		name                   string
		contracts              []contract
		call                   call
		innerExpectedErr       string
		contractExpectedErr    string
		contractExpectedResult string
	}{
		{
			"deploy test_require_module.js",
			[]contract{
				contract{
					"./test/test_inner_transaction.js",
					"js",
					"",
				},
				contract{
					"./test/bank_vault_contract_second.js",
					"js",
					"",
				},
				contract{
					"./test/bank_vault_contract.js",
					"js",
					"",
				},
			},
			call{
				"saveToLoop",
				"[1]",
				[]string{""},
			},
			"multi execution failed",
			"Call: out of limit nvm count",
			"out of limit nvm count",
		},
	}

	for _, tt := range tests {
		neb := mockNeb(t)
		tail := neb.chain.TailBlock()
		manager, err := account.NewManager(neb)
		assert.Nil(t, err)

		a, _ := core.AddressParse("n1FF1nz6tarkDVwWQkMnnwFPuPKUaQTdptE")
		assert.Nil(t, manager.Unlock(a, []byte("passphrase"), keystore.YearUnlockDuration))
		b, _ := core.AddressParse("n1GmkKH6nBMw4rrjt16RrJ9WcgvKUtAZP1s")
		assert.Nil(t, manager.Unlock(b, []byte("passphrase"), keystore.YearUnlockDuration))
		c, _ := core.AddressParse("n1H4MYms9F55ehcvygwWE71J8tJC4CRr2so")
		assert.Nil(t, manager.Unlock(c, []byte("passphrase"), keystore.YearUnlockDuration))
		d, _ := core.AddressParse("n1JAy4X6KKLCNiTd7MWMRsVBjgdVq5WCCpf")
		assert.Nil(t, manager.Unlock(d, []byte("passphrase"), keystore.YearUnlockDuration))

		elapsedSecond := dpos.BlockIntervalInMs / dpos.SecondInMs
		consensusState, err := tail.WorldState().NextConsensusState(elapsedSecond)
		assert.Nil(t, err)
		// mock empty block(height=2)
		block, err := core.MockBlockEx(neb.chain.ChainID(), c, tail, 2)
		fmt.Printf("mock 2, block.height:%v\n", block.Height())
		assert.Nil(t, err)
		/* ----- mock random seed for new block ------*/
		miner, err := core.AddressParseFromBytes(consensusState.Proposer())
		assert.Nil(t, err)
		seed, proof, err := manager.GenerateRandomSeed(miner, neb.chain.GenesisBlock().Hash(), neb.chain.GenesisBlock().Hash()) // NOTE: 3rd arg is genesis's hash for the first block
		assert.Nil(t, err)
		block.SetRandomSeed(seed, proof)
		/* ----- mock random seed for new block END ------*/
		block.WorldState().SetConsensusState(consensusState)
		block.SetTimestamp(consensusState.TimeStamp())
		block.CollectTransactions((time.Now().Unix() + 1) * dpos.SecondInMs)
		assert.Nil(t, block.Seal())
		assert.Nil(t, manager.SignBlock(b, block))
		assert.Nil(t, neb.chain.BlockPool().Push(block))
		fmt.Printf("mock 2, block.tailblock.height: %v\n", neb.chain.TailBlock().Height())

		// inner call block(height=3)
		tail = neb.chain.TailBlock()
		block, err = core.MockBlockEx(neb.chain.ChainID(), c, tail, 3)
		assert.Nil(t, err)
		consensusState, err = tail.WorldState().NextConsensusState(elapsedSecond)
		assert.Nil(t, err)
		/* ----- mock random seed for new block ------*/
		miner, err = core.AddressParseFromBytes(consensusState.Proposer())
		assert.Nil(t, err)
		seed, proof, err = manager.GenerateRandomSeed(miner, neb.chain.GenesisBlock().Hash(), seed) // NOTE: 3rd arg is parent's seed
		assert.Nil(t, err)
		block.SetRandomSeed(seed, proof)
		/* ----- mock random seed for new block END ------*/
		block.WorldState().SetConsensusState(consensusState)
		block.SetTimestamp(consensusState.TimeStamp())

		contractsAddr := []string{}
		fmt.Printf("++++++++++++pack account")
		// t.Run(tt.name, func(t *testing.T) {
		for k, v := range tt.contracts {
			data, err := ioutil.ReadFile(v.contractPath)
			assert.Nil(t, err, "contract path read error")
			source := string(data)
			sourceType := "js"
			argsDeploy := ""
			deploy, _ := core.NewDeployPayload(source, sourceType, argsDeploy)
			payloadDeploy, _ := deploy.ToBytes()

			value, _ := util.NewUint128FromInt(0)
			gasLimit, _ := util.NewUint128FromInt(200000)
			txDeploy, err := core.NewTransaction(neb.chain.ChainID(), a, a, value, uint64(k+1), core.TxPayloadDeployType, payloadDeploy, core.TransactionGasPrice, gasLimit)
			assert.Nil(t, err)
			assert.Nil(t, manager.SignTransaction(a, txDeploy))
			assert.Nil(t, neb.chain.TransactionPool().Push(txDeploy))

			contractAddr, err := txDeploy.GenerateContractAddress()
			assert.Nil(t, err)
			contractsAddr = append(contractsAddr, contractAddr.String())
		}
		// })

		block.CollectTransactions((time.Now().Unix() + 1) * dpos.SecondInMs)
		assert.Nil(t, block.Seal())
		assert.Nil(t, manager.SignBlock(c, block))
		assert.Nil(t, neb.chain.BlockPool().Push(block))

		for _, v := range contractsAddr {
			contract, err := core.AddressParse(v)
			assert.Nil(t, err)
			_, err = neb.chain.TailBlock().CheckContract(contract)
			assert.Nil(t, err)
		}

		elapsedSecond = dpos.BlockIntervalInMs / dpos.SecondInMs
		tail = neb.chain.TailBlock()
		consensusState, err = tail.WorldState().NextConsensusState(elapsedSecond)
		assert.Nil(t, err)
		block, err = core.NewBlock(neb.chain.ChainID(), b, tail)
		assert.Nil(t, err)
		/* ----- mock random seed for new block ------*/
		miner, err = core.AddressParseFromBytes(consensusState.Proposer())
		assert.Nil(t, err)
		seed, proof, err = manager.GenerateRandomSeed(miner, neb.chain.GenesisBlock().Hash(), seed) // NOTE: 3rd arg is parent's seed
		assert.Nil(t, err)
		block.SetRandomSeed(seed, proof)
		/* ----- mock random seed for new block END ------*/
		block.WorldState().SetConsensusState(consensusState)
		block.SetTimestamp(consensusState.TimeStamp())
		//accountA, err := tail.GetAccount(a.Bytes())
		//accountB, err := tail.GetAccount(b.Bytes())
		assert.Nil(t, err)

		calleeContract := contractsAddr[0]
		callToContract := contractsAddr[2]
		fmt.Printf("++++++++++++pack payload")
		callPayload, _ := core.NewCallPayload(tt.call.function, fmt.Sprintf("[\"%s\", \"%s\", 1]", calleeContract, callToContract))
		payloadCall, _ := callPayload.ToBytes()

		value, _ := util.NewUint128FromInt(6)
		gasLimit, _ := util.NewUint128FromInt(200000)

		proxyContractAddress, err := core.AddressParse(contractsAddr[0])
		fmt.Printf("++++++++++++pack transaction")
		txCall, err := core.NewTransaction(neb.chain.ChainID(), a, proxyContractAddress, value,
			uint64(len(contractsAddr)+1), core.TxPayloadCallType, payloadCall, core.TransactionGasPrice, gasLimit)
		assert.Nil(t, err)
		assert.Nil(t, manager.SignTransaction(a, txCall))
		assert.Nil(t, neb.chain.TransactionPool().Push(txCall))

		fmt.Printf("++++++++++++pack collect")
		block.CollectTransactions((time.Now().Unix() + 1) * dpos.SecondInMs)
		assert.Nil(t, block.Seal())
		assert.Nil(t, manager.SignBlock(d, block))
		assert.Nil(t, neb.chain.BlockPool().Push(block))

		fmt.Printf("++++++++++++pack check\n")
		// check
		tail = neb.chain.TailBlock()

		events, err := tail.FetchEvents(txCall.Hash())
		assert.Nil(t, err)
		// assert.Equal(t, len(events), 1)
		// events.
		fmt.Printf("==events:%v\n", events)
		for _, event := range events {
			fmt.Printf("topic:%v\n", event.Topic)
			if event.Topic == "chain.transactionResult" {
				var jEvent SysEvent
				if err := json.Unmarshal([]byte(event.Data), &jEvent); err == nil {
					assert.Equal(t, tt.contractExpectedErr, jEvent.Err)
					assert.Equal(t, tt.contractExpectedResult, jEvent.Result)
				}
			} else {
				var jEvent InnerEvent
				if err := json.Unmarshal([]byte(event.Data), &jEvent); err == nil {
					assert.Equal(t, tt.innerExpectedErr, jEvent.Error)
				}
			}

		}

		//
	}
}

// optimized
func TestInnerTransactionsGasLimit(t *testing.T) {
	core.NebCompatibility = core.NewCompatibilityLocal()
	tests := []struct {
		name              string
		contracts         []contract
		call              call
		expectedErr       string
		gasArr            []int
		gasExpectedErr    []string
		gasExpectedResult []string
	}{
		{
			"deploy test_require_module.js",
			[]contract{
				contract{
					"./test/test_inner_transaction.js",
					"js",
					"",
				},
				contract{
					"./test/bank_vault_contract_second.js",
					"js",
					"",
				},
				contract{
					"./test/bank_vault_contract.js",
					"js",
					"",
				},
			},
			call{
				"save",
				"[1]",
				[]string{""},
			},
			"multi execution failed",
			//96093 “”	"\"\""
			//95269	insufficient gas "null"	B+C执行完毕，代码回到A执行失败
			//95105	insufficient gas "null"
			//95092	insufficient gas	"\"\""	C刚好最后一句代码gas limit
			//94710	insufficient gas "null"
			//94697	insufficient gas "null"
			//57249	insufficient gas "null"
			//57248 insufficient gas "null"
			//53000	insufficient gas "null"
			// []int{20175, 20174, 53000, 57248, 57249, 94697, 94710, 95092, 95105, 95269, 96093},
			[]int{20175},
			//95093->95105, 94698->94710
			//96093 “”	"\"\""
			//95269	insufficient gas "null"	B+C执行完毕，代码回到A执行失败
			//95105 c刚好消费殆尽,代码回到B后gas不足. Call: inner transation err [insufficient gas] engine index:0
			//95092	Inner Call: inner transation err [insufficient gas] engine index:1
			//94710 Inner Call: inner transation err [insufficient gas] engine index:1","execute_result":"inner transation err [insufficient gas] engine index:1"
			//94697 调用C的时候B消耗完毕	Inner Call: inner transation err [preparation inner nvm insufficient gas] engine index:1
			//57249 Inner Call: inner transation err [insufficient gas] engine index:0
			//57248 调用B的时候,A消耗完毕 Inner Call: inner transation err [preparation inner nvm insufficient gas] engine index:0
			//53000 Inner Call: inner transation err [preparation inner nvm insufficient gas] engine index:0
			//20174	out of gas limit 	""
			//20175 insufficient gas "null"
			//20000
			[]string{"insufficient gas", "out of gas limit",
				"insufficient gas",
				"insufficient gas",
				"insufficient gas",
				"insufficient gas",
				"insufficient gas",
				"insufficient gas",
				"insufficient gas",
				"insufficient gas",
				"",
			},
			[]string{"null", "", "null",
				"null",
				"null",
				"null",
				"null",
				"\"\"",
				"null",
				"null",
				"\"\""},
		},
	}

	for _, tt := range tests {

		neb := mockNeb(t)
		tail := neb.chain.TailBlock()
		manager, err := account.NewManager(neb)
		assert.Nil(t, err)

		a, _ := core.AddressParse("n1FF1nz6tarkDVwWQkMnnwFPuPKUaQTdptE")
		assert.Nil(t, manager.Unlock(a, []byte("passphrase"), keystore.YearUnlockDuration))
		b, _ := core.AddressParse("n1GmkKH6nBMw4rrjt16RrJ9WcgvKUtAZP1s")
		assert.Nil(t, manager.Unlock(b, []byte("passphrase"), keystore.YearUnlockDuration))
		c, _ := core.AddressParse("n1H4MYms9F55ehcvygwWE71J8tJC4CRr2so")
		assert.Nil(t, manager.Unlock(c, []byte("passphrase"), keystore.YearUnlockDuration))
		d, _ := core.AddressParse("n1JAy4X6KKLCNiTd7MWMRsVBjgdVq5WCCpf")
		assert.Nil(t, manager.Unlock(d, []byte("passphrase"), keystore.YearUnlockDuration))

		elapsedSecond := dpos.BlockIntervalInMs / dpos.SecondInMs
		consensusState, err := tail.WorldState().NextConsensusState(elapsedSecond)
		assert.Nil(t, err)

		// mock empty block(height=2)
		block, err := core.MockBlockEx(neb.chain.ChainID(), c, tail, 2)
		fmt.Printf("mock 2, block.height:%v\n", block.Height())
		assert.Nil(t, err)
		/* ----- mock random seed for new block ------*/
		miner, err := core.AddressParseFromBytes(consensusState.Proposer())
		assert.Nil(t, err)
		seed, proof, err := manager.GenerateRandomSeed(miner, neb.chain.GenesisBlock().Hash(), neb.chain.GenesisBlock().Hash()) // NOTE: 3rd arg is genesis's hash for the first block
		assert.Nil(t, err)
		block.SetRandomSeed(seed, proof)
		/* ----- mock random seed for new block END ------*/
		block.WorldState().SetConsensusState(consensusState)
		block.SetTimestamp(consensusState.TimeStamp())
		block.CollectTransactions((time.Now().Unix() + 1) * dpos.SecondInMs)
		assert.Nil(t, block.Seal())
		assert.Nil(t, manager.SignBlock(b, block))
		assert.Nil(t, neb.chain.BlockPool().Push(block))
		fmt.Printf("mock 2, block.tailblock.height: %v\n", neb.chain.TailBlock().Height())

		// inner call block(height=3)
		tail = neb.chain.TailBlock()
		block, err = core.MockBlockEx(neb.chain.ChainID(), c, tail, 3)
		assert.Nil(t, err)
		consensusState, err = tail.WorldState().NextConsensusState(elapsedSecond)
		assert.Nil(t, err)
		/* ----- mock random seed for new block ------*/
		miner, err = core.AddressParseFromBytes(consensusState.Proposer())
		assert.Nil(t, err)
		seed, proof, err = manager.GenerateRandomSeed(miner, neb.chain.GenesisBlock().Hash(), seed) // NOTE: 3rd arg is parent's seed
		assert.Nil(t, err)
		block.SetRandomSeed(seed, proof)
		/* ----- mock random seed for new block END ------*/
		block.WorldState().SetConsensusState(consensusState)
		block.SetTimestamp(consensusState.TimeStamp())

		contractsAddr := []string{}
		fmt.Printf("++++++++++++pack account")
		// t.Run(tt.name, func(t *testing.T) {
		for k, v := range tt.contracts {
			data, err := ioutil.ReadFile(v.contractPath)
			assert.Nil(t, err, "contract path read error")
			source := string(data)
			sourceType := "js"
			argsDeploy := ""
			deploy, _ := core.NewDeployPayload(source, sourceType, argsDeploy)
			payloadDeploy, _ := deploy.ToBytes()

			value, _ := util.NewUint128FromInt(0)
			gasLimit, _ := util.NewUint128FromInt(200000)
			txDeploy, err := core.NewTransaction(neb.chain.ChainID(), a, a, value, uint64(k+1), core.TxPayloadDeployType, payloadDeploy, core.TransactionGasPrice, gasLimit)
			assert.Nil(t, err)
			assert.Nil(t, manager.SignTransaction(a, txDeploy))
			assert.Nil(t, neb.chain.TransactionPool().Push(txDeploy))

			contractAddr, err := txDeploy.GenerateContractAddress()
			assert.Nil(t, err)
			contractsAddr = append(contractsAddr, contractAddr.String())
		}
		// })

		block.CollectTransactions((time.Now().Unix() + 1) * dpos.SecondInMs)
		assert.Nil(t, block.Seal())
		assert.Nil(t, manager.SignBlock(c, block))
		assert.Nil(t, neb.chain.BlockPool().Push(block))

		for _, v := range contractsAddr {
			contract, err := core.AddressParse(v)
			assert.Nil(t, err)
			_, err = neb.chain.TailBlock().CheckContract(contract)
			assert.Nil(t, err)
		}

		proxyContractAddress, err := core.AddressParse(contractsAddr[0])
		calleeContract := contractsAddr[1]
		callToContract := contractsAddr[2]

		// call tx

		pSeed := seed
		pTail := neb.chain.TailBlock()

		fmt.Println("++++++++++++pack payload")
		callPayload, _ := core.NewCallPayload(tt.call.function, fmt.Sprintf("[\"%s\", \"%s\", 1]", calleeContract, callToContract))
		payloadCall, _ := callPayload.ToBytes()

		consensusState, err = pTail.WorldState().NextConsensusState(elapsedSecond)
		assert.Nil(t, err)
		/* ----- mock random seed for new block ------*/
		miner, err = core.AddressParseFromBytes(consensusState.Proposer())
		assert.Nil(t, err)
		tempSeed, tempProof, err := manager.GenerateRandomSeed(miner, neb.chain.GenesisBlock().Hash(), pSeed) // NOTE: 3rd arg is parent's seed
		assert.Nil(t, err)
		/* ----- mock random seed for new block END ------*/

		for i := 0; i < len(tt.gasArr); i++ {

			consensusState, err = pTail.WorldState().NextConsensusState(elapsedSecond)
			assert.Nil(t, err)

			block, err = core.NewBlock(neb.chain.ChainID(), b, pTail)
			assert.Nil(t, err)
			block.SetRandomSeed(tempSeed, tempProof)
			block.WorldState().SetConsensusState(consensusState)
			block.SetTimestamp(consensusState.TimeStamp())

			value, _ := util.NewUint128FromInt(6)
			//gasLimit, _ := util.NewUint128FromInt(21300)
			//gasLimit, _ := util.NewUint128FromInt(25300)	//null                            file=logger.go func=nvm.V8Log line=32
			gasLimit, _ := util.NewUint128FromInt(int64(tt.gasArr[i]))
			fmt.Println("++++++++++++pack transaction")
			txCall, err := core.NewTransaction(neb.chain.ChainID(), a, proxyContractAddress, value,
				uint64(len(contractsAddr)+1), core.TxPayloadCallType, payloadCall, core.TransactionGasPrice, gasLimit)
			assert.Nil(t, err)
			assert.Nil(t, manager.SignTransaction(a, txCall))
			assert.Nil(t, neb.chain.TransactionPool().Push(txCall))

			fmt.Println("++++++++++++pack collect")
			block.CollectTransactions((time.Now().Unix() + 1) * dpos.SecondInMs)
			// assert.Nil(t, block.Seal())
			// assert.Nil(t, manager.SignBlock(d, block))
			// neb.chain.RemoveCacheBlock(block.Hash())
			// err = neb.chain.Storage().Del(block.Hash())
			assert.Nil(t, err)
			// assert.Nil(t, neb.chain.BlockPool().Push(block))

			events, err := block.WorldState().FetchEvents(txCall.Hash())
			assert.Nil(t, err)
			// events.
			// fmt.Println("==========>Txs")
			for _, tx := range block.Transactions() {
				// fmt.Println("=========>Tx", tx.Hash(), tx.GasLimit(), txCall.Hash())
				assert.Equal(t, tx.Hash(), txCall.Hash())
			}
			fmt.Println("==events:", events)
			for _, event := range events {

				fmt.Println("==============", event.Data)
				var jEvent SysEvent
				if err := json.Unmarshal([]byte(event.Data), &jEvent); err == nil {
					if jEvent.Hash != "" {
						assert.Equal(t, tt.gasExpectedErr[i], jEvent.Err)
						assert.Equal(t, tt.gasExpectedResult[i], jEvent.Result)
					}
				}
			}

		}

		/*
			contractOne, err := core.AddressParse(contractsAddr[0])
			accountANew, err := tail.GetAccount(contractOne.Bytes())
			assert.Nil(t, err)
			fmt.Printf("contractA account :%v\n", accountANew)

			contractTwo, err := core.AddressParse(contractsAddr[1])
			accountBNew, err := tail.GetAccount(contractTwo.Bytes())
			assert.Nil(t, err)
			fmt.Printf("contractB account :%v\n", accountBNew)

			aI, err := tail.GetAccount(a.Bytes())
			// bI, err := tail.GetAccount(b.Bytes())
			fmt.Printf("aI:%v\n", aI)
			bI, err := tail.GetAccount(b.Bytes())
			fmt.Printf("bI:%v\n", bI)*/
		//
	}
}

type SysEvent struct {
	Hash    string `json:"hash"`
	Status  int    `json:"status"`
	GasUsed string `json:"gas_used"`
	Err     string `json:"error"`
	Result  string `json:"execute_result"`
}
type InnerEvent struct {
	From  string `json:"from"`
	To    string `json:"to"`
	Value int    `json:"value"`
	Error string `json:"error"`
}

func TestInnerTransactionsMemLimit(t *testing.T) {
	core.NebCompatibility = core.NewCompatibilityLocal()
	tests := []struct {
		name              string
		contracts         []contract
		call              call
		expectedErr       string
		memArr            []int
		memExpectedErr    []string
		memExpectedResult []string
	}{
		{
			"deploy test_require_module.js",
			[]contract{
				contract{
					"./test/test_inner_transaction.js",
					"js",
					"",
				},
				contract{
					"./test/bank_vault_contract_second.js",
					"js",
					"",
				},
				contract{
					"./test/bank_vault_contract.js",
					"js",
					"",
				},
			},
			call{
				"saveMem",
				"[1]",
				[]string{""},
			},
			"multi execution failed",
			[]int{5 * 1024 * 1024, 10 * 1024 * 1024, 20 * 1024 * 1024, 40 * 1024 * 1024},
			// []int{20 * 1024 * 1024},
			[]string{"",
				"exceed memory limits",
				"exceed memory limits",
				"exceed memory limits"},
			[]string{"\"\"",
				"null", "null", "null",
			},
		},
	}

	for _, tt := range tests {
		for i := 0; i < len(tt.memArr); i++ {

			neb := mockNeb(t)
			tail := neb.chain.TailBlock()

			manager, err := account.NewManager(neb)
			assert.Nil(t, err)

			a, _ := core.AddressParse("n1FF1nz6tarkDVwWQkMnnwFPuPKUaQTdptE")
			assert.Nil(t, manager.Unlock(a, []byte("passphrase"), keystore.YearUnlockDuration))
			b, _ := core.AddressParse("n1GmkKH6nBMw4rrjt16RrJ9WcgvKUtAZP1s")
			assert.Nil(t, manager.Unlock(b, []byte("passphrase"), keystore.YearUnlockDuration))
			c, _ := core.AddressParse("n1H4MYms9F55ehcvygwWE71J8tJC4CRr2so")
			assert.Nil(t, manager.Unlock(c, []byte("passphrase"), keystore.YearUnlockDuration))
			d, _ := core.AddressParse("n1JAy4X6KKLCNiTd7MWMRsVBjgdVq5WCCpf")
			assert.Nil(t, manager.Unlock(d, []byte("passphrase"), keystore.YearUnlockDuration))

			elapsedSecond := dpos.BlockIntervalInMs / dpos.SecondInMs
			consensusState, err := tail.WorldState().NextConsensusState(elapsedSecond)
			assert.Nil(t, err)
			// block, err := core.NewBlock(neb.chain.ChainID(), b, tail)
			fmt.Printf("tail.height:%v\n", tail.Height())

			// mock empty block(height=2)
			block, err := core.MockBlockEx(neb.chain.ChainID(), c, tail, 2)
			fmt.Printf("mock 2, block.height:%v\n", block.Height())
			assert.Nil(t, err)
			/* ----- mock random seed for new block ------*/
			miner, err := core.AddressParseFromBytes(consensusState.Proposer())
			assert.Nil(t, err)
			seed, proof, err := manager.GenerateRandomSeed(miner, neb.chain.GenesisBlock().Hash(), neb.chain.GenesisBlock().Hash()) // NOTE: 3rd arg is genesis's hash for the first block
			assert.Nil(t, err)
			block.SetRandomSeed(seed, proof)
			/* ----- mock random seed for new block END ------*/
			block.WorldState().SetConsensusState(consensusState)
			block.SetTimestamp(consensusState.TimeStamp())
			block.CollectTransactions((time.Now().Unix() + 1) * dpos.SecondInMs)
			assert.Nil(t, block.Seal())
			assert.Nil(t, manager.SignBlock(b, block))
			assert.Nil(t, neb.chain.BlockPool().Push(block))
			fmt.Printf("mock 2, block.tailblock.height: %v\n", neb.chain.TailBlock().Height())

			// inner call block(height=3)
			tail = neb.chain.TailBlock()
			block, err = core.MockBlockEx(neb.chain.ChainID(), c, tail, 3)
			assert.Nil(t, err)
			consensusState, err = tail.WorldState().NextConsensusState(elapsedSecond)
			assert.Nil(t, err)

			/* ----- mock random seed for new block ------*/
			miner, err = core.AddressParseFromBytes(consensusState.Proposer())
			assert.Nil(t, err)
			seed, proof, err = manager.GenerateRandomSeed(miner, neb.chain.GenesisBlock().Hash(), seed) // NOTE: 3rd arg is parent's seed
			assert.Nil(t, err)
			block.SetRandomSeed(seed, proof)
			/* ----- mock random seed for new block END ------*/
			block.WorldState().SetConsensusState(consensusState)
			block.SetTimestamp(consensusState.TimeStamp())

			contractsAddr := []string{}
			for k, v := range tt.contracts {
				data, err := ioutil.ReadFile(v.contractPath)
				assert.Nil(t, err, "contract path read error")
				source := string(data)
				sourceType := "js"
				argsDeploy := ""
				deploy, _ := core.NewDeployPayload(source, sourceType, argsDeploy)
				payloadDeploy, _ := deploy.ToBytes()

				value, _ := util.NewUint128FromInt(0)
				gasLimit, _ := util.NewUint128FromInt(200000)
				txDeploy, err := core.NewTransaction(neb.chain.ChainID(), a, a, value, uint64(k+1), core.TxPayloadDeployType, payloadDeploy, core.TransactionGasPrice, gasLimit)
				assert.Nil(t, err)
				assert.Nil(t, manager.SignTransaction(a, txDeploy))
				assert.Nil(t, neb.chain.TransactionPool().Push(txDeploy))

				contractAddr, err := txDeploy.GenerateContractAddress()
				assert.Nil(t, err)
				contractsAddr = append(contractsAddr, contractAddr.String())
			}

			block.CollectTransactions((time.Now().Unix() + 1) * dpos.SecondInMs)
			assert.Nil(t, block.Seal())
			assert.Nil(t, manager.SignBlock(c, block))
			assert.Nil(t, neb.chain.BlockPool().Push(block))

			for _, v := range contractsAddr {
				contract, err := core.AddressParse(v)
				assert.Nil(t, err)
				_, err = neb.chain.TailBlock().CheckContract(contract)
				assert.Nil(t, err)
			}

			fmt.Printf("mock 3, block.height:%v, tail: %v\n", block.Height(), neb.chain.TailBlock().Height())

			elapsedSecond = dpos.BlockIntervalInMs / dpos.SecondInMs
			tail = neb.chain.TailBlock()
			consensusState, err = tail.WorldState().NextConsensusState(elapsedSecond)
			assert.Nil(t, err)
			block, err = core.NewBlock(neb.chain.ChainID(), b, tail)
			fmt.Printf("mock 4, block.height:%v, tail: %v\n", block.Height(), neb.chain.TailBlock().Height())
			// block, err = core.MockBlockEx(neb.chain.ChainID(), c, tail, 2)
			// block = core.MockBlock(nil, 3)
			assert.Nil(t, err)
			/* ----- mock random seed for new block ------*/
			miner, err = core.AddressParseFromBytes(consensusState.Proposer())
			assert.Nil(t, err)
			seed, proof, err = manager.GenerateRandomSeed(miner, neb.chain.GenesisBlock().Hash(), seed) // NOTE: 3rd arg is parent's seed
			assert.Nil(t, err)
			block.SetRandomSeed(seed, proof)
			/* ----- mock random seed for new block END ------*/
			block.WorldState().SetConsensusState(consensusState)
			block.SetTimestamp(consensusState.TimeStamp())
			assert.Nil(t, err)

			calleeContract := contractsAddr[1]
			callToContract := contractsAddr[2]
			callPayload, _ := core.NewCallPayload(tt.call.function, fmt.Sprintf("[\"%s\", \"%s\", \"%d\"]", calleeContract, callToContract, tt.memArr[i]))
			payloadCall, _ := callPayload.ToBytes()

			value, _ := util.NewUint128FromInt(6)
			gasLimit, _ := util.NewUint128FromInt(int64(tt.memArr[i]))
			proxyContractAddress, err := core.AddressParse(contractsAddr[0])
			txCall, err := core.NewTransaction(neb.chain.ChainID(), a, proxyContractAddress, value,
				uint64(len(contractsAddr)+1), core.TxPayloadCallType, payloadCall, core.TransactionGasPrice, gasLimit)
			assert.Nil(t, err)
			assert.Nil(t, manager.SignTransaction(a, txCall))
			assert.Nil(t, neb.chain.TransactionPool().Push(txCall))

			block.CollectTransactions((time.Now().Unix() + 1) * dpos.SecondInMs)
			assert.Nil(t, block.Seal())
			assert.Nil(t, manager.SignBlock(d, block))
			assert.Nil(t, neb.chain.BlockPool().Push(block))

			tail = neb.chain.TailBlock()
			events, err := tail.FetchEvents(txCall.Hash())
			for _, event := range events {
				fmt.Printf("mem err:%v", event.Data)
				var jEvent SysEvent
				if err := json.Unmarshal([]byte(event.Data), &jEvent); err == nil {
					if jEvent.Hash != "" {
						assert.Equal(t, tt.memExpectedErr[i], jEvent.Err)
						assert.Equal(t, tt.memExpectedResult[i], jEvent.Result)
					}
				}

			}
		}
	}
}

func TestInnerTransactionsErr(t *testing.T) {
	core.NebCompatibility = core.NewCompatibilityLocal()
	tests := []struct {
		name           string
		contracts      []contract
		call           call
		errFlagArr     []uint32
		expectedErrArr []string
	}{
		{
			"deploy TestInnerTransactionsErr.js",
			[]contract{
				contract{
					"./test/test_inner_transaction.js",
					"js",
					"",
				},
				contract{
					"./test/bank_vault_contract_second.js",
					"js",
					"",
				},
				contract{
					"./test/bank_vault_contract.js",
					"js",
					"",
				},
			},
			call{
				"saveErr",
				"[1]",
				[]string{""},
			},
			[]uint32{0, 1, 2},
			[]string{"Call: saveErr in test_inner_transaction",
				"Call: saveErr in bank_vault_contract_second",
				"Call: saveErr in bank_vault_contract"},
		},
	}

	for _, tt := range tests {
		for i := 0; i < len(tt.errFlagArr); i++ {

			neb := mockNeb(t)
			tail := neb.chain.TailBlock()
			manager, err := account.NewManager(neb)
			assert.Nil(t, err)

			a, _ := core.AddressParse("n1FF1nz6tarkDVwWQkMnnwFPuPKUaQTdptE")
			assert.Nil(t, manager.Unlock(a, []byte("passphrase"), keystore.YearUnlockDuration))
			b, _ := core.AddressParse("n1GmkKH6nBMw4rrjt16RrJ9WcgvKUtAZP1s")
			assert.Nil(t, manager.Unlock(b, []byte("passphrase"), keystore.YearUnlockDuration))
			c, _ := core.AddressParse("n1H4MYms9F55ehcvygwWE71J8tJC4CRr2so")
			assert.Nil(t, manager.Unlock(c, []byte("passphrase"), keystore.YearUnlockDuration))
			d, _ := core.AddressParse("n1JAy4X6KKLCNiTd7MWMRsVBjgdVq5WCCpf")
			assert.Nil(t, manager.Unlock(d, []byte("passphrase"), keystore.YearUnlockDuration))

			elapsedSecond := dpos.BlockIntervalInMs / dpos.SecondInMs
			consensusState, err := tail.WorldState().NextConsensusState(elapsedSecond)
			assert.Nil(t, err)

			// mock empty block(height=2)
			block, err := core.MockBlockEx(neb.chain.ChainID(), c, tail, 2)
			fmt.Printf("mock 2, block.height:%v\n", block.Height())
			assert.Nil(t, err)
			/* ----- mock random seed for new block ------*/
			miner, err := core.AddressParseFromBytes(consensusState.Proposer())
			assert.Nil(t, err)
			seed, proof, err := manager.GenerateRandomSeed(miner, neb.chain.GenesisBlock().Hash(), neb.chain.GenesisBlock().Hash()) // NOTE: 3rd arg is genesis's hash for the first block
			assert.Nil(t, err)
			block.SetRandomSeed(seed, proof)
			/* ----- mock random seed for new block END ------*/
			block.WorldState().SetConsensusState(consensusState)
			block.SetTimestamp(consensusState.TimeStamp())
			block.CollectTransactions((time.Now().Unix() + 1) * dpos.SecondInMs)
			assert.Nil(t, block.Seal())
			assert.Nil(t, manager.SignBlock(b, block))
			assert.Nil(t, neb.chain.BlockPool().Push(block))
			fmt.Printf("mock 2, block.tailblock.height: %v\n", neb.chain.TailBlock().Height())

			// inner call block(height=3)
			tail = neb.chain.TailBlock()
			block, err = core.MockBlockEx(neb.chain.ChainID(), c, tail, 3)
			assert.Nil(t, err)
			consensusState, err = tail.WorldState().NextConsensusState(elapsedSecond)
			assert.Nil(t, err)
			/* ----- mock random seed for new block ------*/
			miner, err = core.AddressParseFromBytes(consensusState.Proposer())
			assert.Nil(t, err)
			seed, proof, err = manager.GenerateRandomSeed(miner, neb.chain.GenesisBlock().Hash(), seed) // NOTE: 3rd arg is parent's seed
			assert.Nil(t, err)
			block.SetRandomSeed(seed, proof)
			/* ----- mock random seed for new block END ------*/

			block.WorldState().SetConsensusState(consensusState)
			block.SetTimestamp(consensusState.TimeStamp())

			contractsAddr := []string{}
			for k, v := range tt.contracts {
				data, err := ioutil.ReadFile(v.contractPath)
				assert.Nil(t, err, "contract path read error")
				source := string(data)
				sourceType := "js"
				argsDeploy := ""
				deploy, _ := core.NewDeployPayload(source, sourceType, argsDeploy)
				payloadDeploy, _ := deploy.ToBytes()

				value, _ := util.NewUint128FromInt(0)
				gasLimit, _ := util.NewUint128FromInt(200000)
				txDeploy, err := core.NewTransaction(neb.chain.ChainID(), a, a, value, uint64(k+1), core.TxPayloadDeployType, payloadDeploy, core.TransactionGasPrice, gasLimit)
				assert.Nil(t, err)
				assert.Nil(t, manager.SignTransaction(a, txDeploy))
				assert.Nil(t, neb.chain.TransactionPool().Push(txDeploy))

				contractAddr, err := txDeploy.GenerateContractAddress()
				assert.Nil(t, err)
				contractsAddr = append(contractsAddr, contractAddr.String())
			}

			block.CollectTransactions((time.Now().Unix() + 1) * dpos.SecondInMs)
			assert.Nil(t, block.Seal())
			assert.Nil(t, manager.SignBlock(c, block))
			assert.Nil(t, neb.chain.BlockPool().Push(block))

			for _, v := range contractsAddr {
				contract, err := core.AddressParse(v)
				assert.Nil(t, err)
				_, err = neb.chain.TailBlock().CheckContract(contract)
				assert.Nil(t, err)
			}

			elapsedSecond = dpos.BlockIntervalInMs / dpos.SecondInMs
			tail = neb.chain.TailBlock()
			consensusState, err = tail.WorldState().NextConsensusState(elapsedSecond)
			assert.Nil(t, err)
			block, err = core.NewBlock(neb.chain.ChainID(), b, tail)
			assert.Nil(t, err)
			/* ----- mock random seed for new block ------*/
			miner, err = core.AddressParseFromBytes(consensusState.Proposer())
			assert.Nil(t, err)
			seed, proof, err = manager.GenerateRandomSeed(miner, neb.chain.GenesisBlock().Hash(), seed) // NOTE: 3rd arg is parent's seed
			assert.Nil(t, err)
			block.SetRandomSeed(seed, proof)
			/* ----- mock random seed for new block END ------*/
			block.WorldState().SetConsensusState(consensusState)
			block.SetTimestamp(consensusState.TimeStamp())
			assert.Nil(t, err)

			calleeContract := contractsAddr[1]
			callToContract := contractsAddr[2]
			callPayload, _ := core.NewCallPayload(tt.call.function, fmt.Sprintf("[\"%s\", \"%s\", \"%d\"]", calleeContract, callToContract, tt.errFlagArr[i]))
			payloadCall, _ := callPayload.ToBytes()

			value, _ := util.NewUint128FromInt(6)
			gasLimit, _ := util.NewUint128FromInt(1000000)
			proxyContractAddress, err := core.AddressParse(contractsAddr[0])
			txCall, err := core.NewTransaction(neb.chain.ChainID(), a, proxyContractAddress, value,
				uint64(len(contractsAddr)+1), core.TxPayloadCallType, payloadCall, core.TransactionGasPrice, gasLimit)
			assert.Nil(t, err)
			assert.Nil(t, manager.SignTransaction(a, txCall))
			assert.Nil(t, neb.chain.TransactionPool().Push(txCall))

			block.CollectTransactions((time.Now().Unix() + 1) * dpos.SecondInMs)
			assert.Nil(t, block.Seal())
			assert.Nil(t, manager.SignBlock(d, block))
			assert.Nil(t, neb.chain.BlockPool().Push(block))

			tail = neb.chain.TailBlock()
			events, err := tail.FetchEvents(txCall.Hash())
			for _, event := range events {

				var jEvent SysEvent
				if err := json.Unmarshal([]byte(event.Data), &jEvent); err == nil {
					if jEvent.Hash != "" {
						assert.Equal(t, tt.expectedErrArr[i], jEvent.Err)
					}
				}

			}
		}
	}
}

func TestGetContractErr(t *testing.T) {
	core.NebCompatibility = core.NewCompatibilityLocal()
	tests := []struct {
		name      string
		contracts []contract
		calls     []call
	}{
		{
			"TestGetContractErr",
			[]contract{
				contract{
					"./test/test_inner_transaction.js",
					"js",
					"",
				},
				contract{
					"./test/bank_vault_contract_second.js",
					"js",
					"",
				},
			},
			[]call{
				call{
					"getSource",
					"[1]",
					[]string{"Call: Inner Call: no contract at this address"},
				},
			},
		},
	}

	for _, tt := range tests {
		for i := 0; i < len(tt.calls); i++ {

			neb := mockNeb(t)
			tail := neb.chain.TailBlock()
			manager, err := account.NewManager(neb)
			assert.Nil(t, err)

			a, _ := core.AddressParse("n1FF1nz6tarkDVwWQkMnnwFPuPKUaQTdptE")
			assert.Nil(t, manager.Unlock(a, []byte("passphrase"), keystore.YearUnlockDuration))
			b, _ := core.AddressParse("n1GmkKH6nBMw4rrjt16RrJ9WcgvKUtAZP1s")
			assert.Nil(t, manager.Unlock(b, []byte("passphrase"), keystore.YearUnlockDuration))
			c, _ := core.AddressParse("n1H4MYms9F55ehcvygwWE71J8tJC4CRr2so")
			assert.Nil(t, manager.Unlock(c, []byte("passphrase"), keystore.YearUnlockDuration))
			d, _ := core.AddressParse("n1JAy4X6KKLCNiTd7MWMRsVBjgdVq5WCCpf")
			assert.Nil(t, manager.Unlock(d, []byte("passphrase"), keystore.YearUnlockDuration))

			elapsedSecond := dpos.BlockIntervalInMs / dpos.SecondInMs
			consensusState, err := tail.WorldState().NextConsensusState(elapsedSecond)
			assert.Nil(t, err)
			// mock empty block(height=2)
			block, err := core.MockBlockEx(neb.chain.ChainID(), c, tail, 2)
			fmt.Printf("mock 2, block.height:%v\n", block.Height())
			assert.Nil(t, err)
			/* ----- mock random seed for new block ------*/
			miner, err := core.AddressParseFromBytes(consensusState.Proposer())
			assert.Nil(t, err)
			seed, proof, err := manager.GenerateRandomSeed(miner, neb.chain.GenesisBlock().Hash(), neb.chain.GenesisBlock().Hash()) // NOTE: 3rd arg is genesis's hash for the first block
			assert.Nil(t, err)
			block.SetRandomSeed(seed, proof)
			/* ----- mock random seed for new block END ------*/

			block.WorldState().SetConsensusState(consensusState)
			block.SetTimestamp(consensusState.TimeStamp())
			block.CollectTransactions((time.Now().Unix() + 1) * dpos.SecondInMs)
			assert.Nil(t, block.Seal())
			assert.Nil(t, manager.SignBlock(b, block))
			assert.Nil(t, neb.chain.BlockPool().Push(block))
			fmt.Printf("mock 2, block.tailblock.height: %v\n", neb.chain.TailBlock().Height())

			// inner call block(height=3)
			tail = neb.chain.TailBlock()
			block, err = core.MockBlockEx(neb.chain.ChainID(), c, tail, 3)
			assert.Nil(t, err)
			consensusState, err = tail.WorldState().NextConsensusState(elapsedSecond)
			assert.Nil(t, err)
			/* ----- mock random seed for new block ------*/
			miner, err = core.AddressParseFromBytes(consensusState.Proposer())
			assert.Nil(t, err)
			seed, proof, err = manager.GenerateRandomSeed(miner, neb.chain.GenesisBlock().Hash(), seed) // NOTE: 3rd arg is parent's seed
			assert.Nil(t, err)
			block.SetRandomSeed(seed, proof)
			/* ----- mock random seed for new block END ------*/
			block.WorldState().SetConsensusState(consensusState)
			block.SetTimestamp(consensusState.TimeStamp())

			contractsAddr := []string{}
			for k, v := range tt.contracts {
				data, err := ioutil.ReadFile(v.contractPath)
				assert.Nil(t, err, "contract path read error")
				source := string(data)
				sourceType := "js"
				argsDeploy := ""
				deploy, _ := core.NewDeployPayload(source, sourceType, argsDeploy)
				payloadDeploy, _ := deploy.ToBytes()

				value, _ := util.NewUint128FromInt(0)
				gasLimit, _ := util.NewUint128FromInt(200000)
				txDeploy, err := core.NewTransaction(neb.chain.ChainID(), a, a, value, uint64(k+1), core.TxPayloadDeployType, payloadDeploy, core.TransactionGasPrice, gasLimit)
				assert.Nil(t, err)
				assert.Nil(t, manager.SignTransaction(a, txDeploy))
				assert.Nil(t, neb.chain.TransactionPool().Push(txDeploy))

				contractAddr, err := txDeploy.GenerateContractAddress()
				assert.Nil(t, err)
				contractsAddr = append(contractsAddr, contractAddr.String())
			}

			block.CollectTransactions((time.Now().Unix() + 1) * dpos.SecondInMs)
			assert.Nil(t, block.Seal())
			assert.Nil(t, manager.SignBlock(c, block))
			assert.Nil(t, neb.chain.BlockPool().Push(block))

			for _, v := range contractsAddr {
				contract, err := core.AddressParse(v)
				assert.Nil(t, err)
				_, err = neb.chain.TailBlock().CheckContract(contract)
				assert.Nil(t, err)
			}

			elapsedSecond = dpos.BlockIntervalInMs / dpos.SecondInMs
			tail = neb.chain.TailBlock()
			consensusState, err = tail.WorldState().NextConsensusState(elapsedSecond)
			assert.Nil(t, err)
			block, err = core.NewBlock(neb.chain.ChainID(), c, tail)
			assert.Nil(t, err)
			/* ----- mock random seed for new block ------*/
			miner, err = core.AddressParseFromBytes(consensusState.Proposer())
			assert.Nil(t, err)
			seed, proof, err = manager.GenerateRandomSeed(miner, neb.chain.GenesisBlock().Hash(), seed) // NOTE: 3rd arg is parent's seed
			assert.Nil(t, err)
			block.SetRandomSeed(seed, proof)
			/* ----- mock random seed for new block END ------*/
			block.WorldState().SetConsensusState(consensusState)
			block.SetTimestamp(consensusState.TimeStamp())
			assert.Nil(t, err)

			calleeContract := "123456789"
			callToContract := "123456789"
			callPayload, _ := core.NewCallPayload(tt.calls[i].function, fmt.Sprintf("[\"%s\", \"%s\"]", calleeContract, callToContract))
			payloadCall, _ := callPayload.ToBytes()

			value, _ := util.NewUint128FromInt(6)
			gasLimit, _ := util.NewUint128FromInt(1000000)
			proxyContractAddress, err := core.AddressParse(contractsAddr[0])
			txCall, err := core.NewTransaction(neb.chain.ChainID(), a, proxyContractAddress, value,
				uint64(len(contractsAddr)+1), core.TxPayloadCallType, payloadCall, core.TransactionGasPrice, gasLimit)
			assert.Nil(t, err)
			assert.Nil(t, manager.SignTransaction(a, txCall))
			assert.Nil(t, neb.chain.TransactionPool().Push(txCall))

			block.CollectTransactions((time.Now().Unix() + 1) * dpos.SecondInMs)
			assert.Nil(t, block.Seal())
			assert.Nil(t, manager.SignBlock(d, block))
			assert.Nil(t, neb.chain.BlockPool().Push(block))

			tail = neb.chain.TailBlock()
			events, err := tail.FetchEvents(txCall.Hash())
			for _, event := range events {
				fmt.Printf("event:%v\n", events)
				var jEvent SysEvent
				if err := json.Unmarshal([]byte(event.Data), &jEvent); err == nil {
					if jEvent.Hash != "" {
						assert.Equal(t, tt.calls[i].exceptArgs[0], jEvent.Err)
					}
					fmt.Printf("event:%v\n", jEvent.Err)
				}

			}
		}
	}
}

func TestInnerTransactionsRand(t *testing.T) {
	core.NebCompatibility = core.NewCompatibilityLocal()
	tests := []struct {
		name      string
		contracts []contract
		call      call
	}{
		{
			"test TestInnerTransactionsRand",
			[]contract{
				contract{
					"./test/test_inner_transaction.js",
					"js",
					"",
				},
				contract{
					"./test/bank_vault_contract_second.js",
					"js",
					"",
				},
				contract{
					"./test/bank_vault_contract.js",
					"js",
					"",
				},
			},
			call{
				"getRandom",
				"[1]",
				[]string{""},
			},
		},
	}

	for _, tt := range tests {
		// for i := 0; i < len(tt); i++ {

		neb := mockNeb(t)
		tail := neb.chain.TailBlock()
		manager, err := account.NewManager(neb)
		assert.Nil(t, err)

		a, _ := core.AddressParse("n1FF1nz6tarkDVwWQkMnnwFPuPKUaQTdptE")
		assert.Nil(t, manager.Unlock(a, []byte("passphrase"), keystore.YearUnlockDuration))
		b, _ := core.AddressParse("n1GmkKH6nBMw4rrjt16RrJ9WcgvKUtAZP1s")
		assert.Nil(t, manager.Unlock(b, []byte("passphrase"), keystore.YearUnlockDuration))
		c, _ := core.AddressParse("n1H4MYms9F55ehcvygwWE71J8tJC4CRr2so")
		assert.Nil(t, manager.Unlock(c, []byte("passphrase"), keystore.YearUnlockDuration))
		d, _ := core.AddressParse("n1JAy4X6KKLCNiTd7MWMRsVBjgdVq5WCCpf")
		assert.Nil(t, manager.Unlock(d, []byte("passphrase"), keystore.YearUnlockDuration))

		elapsedSecond := dpos.BlockIntervalInMs / dpos.SecondInMs
		consensusState, err := tail.WorldState().NextConsensusState(elapsedSecond)
		assert.Nil(t, err)
		// block, err := core.NewBlock(neb.chain.ChainID(), b, tail)
		block, err := core.MockBlockEx(neb.chain.ChainID(), c, tail, 2)
		assert.Nil(t, err)
		miner, _ := core.AddressParseFromBytes(consensusState.Proposer())
		// fmt.Println("====", miner.String()) // n1GmkKH6nBMw4rrjt16RrJ9WcgvKUtAZP1s
		seed, proof, err := manager.GenerateRandomSeed(miner, neb.chain.GenesisBlock().Hash(), neb.chain.GenesisBlock().Hash())
		block.SetRandomSeed(seed, proof)

		block.WorldState().SetConsensusState(consensusState)
		block.SetTimestamp(consensusState.TimeStamp())
		block.CollectTransactions((time.Now().Unix() + 1) * dpos.SecondInMs)
		assert.Nil(t, block.Seal())
		assert.Nil(t, manager.SignBlock(b, block))
		assert.Nil(t, neb.chain.BlockPool().Push(block))
		fmt.Printf("mock 2, block.tailblock.height: %v\n", neb.chain.TailBlock().Height())

		// inner call block(height=3)
		tail = neb.chain.TailBlock()
		block, err = core.MockBlockEx(neb.chain.ChainID(), c, tail, 3)
		assert.Nil(t, err)
		consensusState, err = tail.WorldState().NextConsensusState(elapsedSecond)
		assert.Nil(t, err)

		/* ----- mock random seed for new block ------*/
		miner, err = core.AddressParseFromBytes(consensusState.Proposer())
		assert.Nil(t, err)
		seed, proof, err = manager.GenerateRandomSeed(miner, neb.chain.GenesisBlock().Hash(), seed) // NOTE: 3rd arg is parent's seed
		assert.Nil(t, err)
		block.SetRandomSeed(seed, proof)
		/* ----- mock random seed for new block END ------*/
		block.WorldState().SetConsensusState(consensusState)
		block.SetTimestamp(consensusState.TimeStamp())

		contractsAddr := []string{}
		for k, v := range tt.contracts {
			data, err := ioutil.ReadFile(v.contractPath)
			assert.Nil(t, err, "contract path read error")
			source := string(data)
			sourceType := "js"
			argsDeploy := ""
			deploy, _ := core.NewDeployPayload(source, sourceType, argsDeploy)
			payloadDeploy, _ := deploy.ToBytes()

			value, _ := util.NewUint128FromInt(0)
			gasLimit, _ := util.NewUint128FromInt(200000)
			txDeploy, err := core.NewTransaction(neb.chain.ChainID(), a, a, value, uint64(k+1), core.TxPayloadDeployType, payloadDeploy, core.TransactionGasPrice, gasLimit)
			assert.Nil(t, err)
			assert.Nil(t, manager.SignTransaction(a, txDeploy))
			assert.Nil(t, neb.chain.TransactionPool().Push(txDeploy))

			contractAddr, err := txDeploy.GenerateContractAddress()
			assert.Nil(t, err)
			contractsAddr = append(contractsAddr, contractAddr.String())
		}

		block.CollectTransactions((time.Now().Unix() + 1) * dpos.SecondInMs)
		assert.Nil(t, block.Seal())
		assert.Nil(t, manager.SignBlock(c, block))
		assert.Nil(t, neb.chain.BlockPool().Push(block))

		for _, v := range contractsAddr {
			contract, err := core.AddressParse(v)
			assert.Nil(t, err)
			_, err = neb.chain.TailBlock().CheckContract(contract)
			assert.Nil(t, err)
		}

		elapsedSecond = dpos.BlockIntervalInMs / dpos.SecondInMs
		tail = neb.chain.TailBlock()
		consensusState, err = tail.WorldState().NextConsensusState(elapsedSecond)
		assert.Nil(t, err)
		block, err = core.NewBlock(neb.chain.ChainID(), b, tail)
		assert.Nil(t, err)

		block.WorldState().SetConsensusState(consensusState)
		block.SetTimestamp(consensusState.TimeStamp())
		assert.Nil(t, err)

		miner, err = core.AddressParseFromBytes(consensusState.Proposer())
		assert.Nil(t, err)
		seed, proof, err = manager.GenerateRandomSeed(miner, neb.chain.GenesisBlock().Hash(), seed)
		assert.Nil(t, err)
		block.SetRandomSeed(seed, proof)

		calleeContract := contractsAddr[1]
		callToContract := contractsAddr[2]
		callPayload, _ := core.NewCallPayload(tt.call.function, fmt.Sprintf("[\"%s\", \"%s\"]", calleeContract, callToContract))
		payloadCall, _ := callPayload.ToBytes()

		value, _ := util.NewUint128FromInt(6)
		gasLimit, _ := util.NewUint128FromInt(int64(100000))
		proxyContractAddress, err := core.AddressParse(contractsAddr[0])
		txCall, err := core.NewTransaction(neb.chain.ChainID(), a, proxyContractAddress, value,
			uint64(len(contractsAddr)+1), core.TxPayloadCallType, payloadCall, core.TransactionGasPrice, gasLimit)
		assert.Nil(t, err)
		assert.Nil(t, manager.SignTransaction(a, txCall))
		assert.Nil(t, neb.chain.TransactionPool().Push(txCall))

		block.CollectTransactions((time.Now().Unix() + 1) * dpos.SecondInMs)
		assert.Nil(t, block.Seal())
		assert.Nil(t, manager.SignBlock(d, block))
		assert.Nil(t, neb.chain.BlockPool().Push(block))

		tail = neb.chain.TailBlock()
		events, err := tail.FetchEvents(txCall.Hash())
		for _, event := range events {

			var jEvent SysEvent
			if err := json.Unmarshal([]byte(event.Data), &jEvent); err == nil {
				fmt.Printf("event:%v\n", event.Data)
				if jEvent.Hash != "" {
					assert.Equal(t, "", jEvent.Err)
				}
			}

		}
		// }
	}
}

func TestMultiLibVersion(t *testing.T) {
	tests := []struct {
		filepath       string
		expectedErr    error
		expectedResult string
	}{
		{"test/test_multi_lib_version_require.js", nil, "\"\""},
		{"test/test_uint.js", nil, "\"\""},
		{"test/test_date_1.0.5.js", nil, "\"\""},
		{"test/test_crypto.js", nil, "\"\""},
		{"test/test_blockchain_1.0.5.js", nil, "\"\""},
	}

	for _, tt := range tests {
		t.Run(tt.filepath, func(t *testing.T) {
			data, err := ioutil.ReadFile(tt.filepath)
			assert.Nil(t, err, "filepath read error")
			mem, _ := storage.NewMemoryStorage()
			context, _ := state.NewWorldState(dpos.NewDpos(), mem)
			addr, _ := core.AddressParse("n1FF1nz6tarkDVwWQkMnnwFPuPKUaQTdptE")
			owner, err := context.GetOrCreateUserAccount(addr.Bytes())
			assert.Nil(t, err)
			owner.AddBalance(newUint128FromIntWrapper(1000000000000))
			addr, _ = core.AddressParse("n1p8cwrrfrbFe71eda1PQ6y4WnX3gp8bYze")
			contract, _ := context.CreateContractAccount(addr.Bytes(), nil, &corepb.ContractMeta{Version: "1.0.5"})
			ctx, err := NewContext(mockBlockForLib(2000000), mockTransaction(), contract, context)

			engine := NewV8Engine(ctx)
			engine.SetExecutionLimits(10000000, 10000000)
			result, err := engine.RunScriptSource(string(data), 0)
			assert.Equal(t, tt.expectedErr, err)
			assert.Equal(t, tt.expectedResult, result)
			engine.Dispose()
		})
	}
}
<<<<<<< HEAD
func TestInnerTransactionsTimeOut(t *testing.T) {
	core.NebCompatibility = core.NewCompatibilityLocal()
	tests := []struct {
		name           string
		contracts      []contract
		call           call
		errFlagArr     []uint32
		expectedErrArr []string
	}{
		{
			"deploy TestInnerTransactionsErr.js",
			[]contract{
				contract{
					"./test/test_inner_transaction.js",
=======
func TestInnerTxInstructionCounter(t *testing.T) {
	core.NebCompatibility = core.NewCompatibilityLocal()
	tests := []struct {
		name      string
		contracts []contract
		calls     []call
	}{
		{
			"deploy contracts",
			[]contract{
				contract{
					"./test/instruction_counter_tests/inner_contract_callee.js",
>>>>>>> 2cca262b
					"js",
					"",
				},
				contract{
<<<<<<< HEAD
					"./test/bank_vault_contract_second.js",
					"js",
					"",
				},
				contract{
					"./test/bank_vault_contract.js",
					"js",
					"",
				},
			},
			call{
				"saveTimeOut",
				"[1]",
				[]string{""},
			},
			[]uint32{0, 1, 2},
			[]string{"insufficient gas",
				"insufficient gas",
				"insufficient gas"},
		},
	}

	for _, tt := range tests {
		for i := 0; i < len(tt.errFlagArr); i++ {

			neb := mockNeb(t)
			tail := neb.chain.TailBlock()
			manager, err := account.NewManager(neb)
			assert.Nil(t, err)

			a, _ := core.AddressParse("n1FF1nz6tarkDVwWQkMnnwFPuPKUaQTdptE")
			assert.Nil(t, manager.Unlock(a, []byte("passphrase"), keystore.YearUnlockDuration))
			b, _ := core.AddressParse("n1GmkKH6nBMw4rrjt16RrJ9WcgvKUtAZP1s")
			assert.Nil(t, manager.Unlock(b, []byte("passphrase"), keystore.YearUnlockDuration))
			c, _ := core.AddressParse("n1H4MYms9F55ehcvygwWE71J8tJC4CRr2so")
			assert.Nil(t, manager.Unlock(c, []byte("passphrase"), keystore.YearUnlockDuration))
			d, _ := core.AddressParse("n1JAy4X6KKLCNiTd7MWMRsVBjgdVq5WCCpf")
			assert.Nil(t, manager.Unlock(d, []byte("passphrase"), keystore.YearUnlockDuration))

			elapsedSecond := dpos.BlockIntervalInMs / dpos.SecondInMs
			consensusState, err := tail.WorldState().NextConsensusState(elapsedSecond)
			assert.Nil(t, err)

			// mock empty block(height=2)
			block, err := core.MockBlockEx(neb.chain.ChainID(), c, tail, 2)
			fmt.Printf("mock 2, block.height:%v\n", block.Height())
			assert.Nil(t, err)
			/* ----- mock random seed for new block ------*/
			miner, err := core.AddressParseFromBytes(consensusState.Proposer())
			assert.Nil(t, err)
			seed, proof, err := manager.GenerateRandomSeed(miner, neb.chain.GenesisBlock().Hash(), neb.chain.GenesisBlock().Hash()) // NOTE: 3rd arg is genesis's hash for the first block
			assert.Nil(t, err)
			block.SetRandomSeed(seed, proof)
			/* ----- mock random seed for new block END ------*/
			block.WorldState().SetConsensusState(consensusState)
			block.SetTimestamp(consensusState.TimeStamp())
			block.CollectTransactions((time.Now().Unix() + 1) * dpos.SecondInMs)
			assert.Nil(t, block.Seal())
			assert.Nil(t, manager.SignBlock(b, block))
			assert.Nil(t, neb.chain.BlockPool().Push(block))
			fmt.Printf("mock 2, block.tailblock.height: %v\n", neb.chain.TailBlock().Height())

			// inner call block(height=3)
			tail = neb.chain.TailBlock()
			block, err = core.MockBlockEx(neb.chain.ChainID(), c, tail, 3)
			assert.Nil(t, err)
			consensusState, err = tail.WorldState().NextConsensusState(elapsedSecond)
			assert.Nil(t, err)
			/* ----- mock random seed for new block ------*/
			miner, err = core.AddressParseFromBytes(consensusState.Proposer())
			assert.Nil(t, err)
			seed, proof, err = manager.GenerateRandomSeed(miner, neb.chain.GenesisBlock().Hash(), seed) // NOTE: 3rd arg is parent's seed
			assert.Nil(t, err)
			block.SetRandomSeed(seed, proof)
			/* ----- mock random seed for new block END ------*/

			block.WorldState().SetConsensusState(consensusState)
			block.SetTimestamp(consensusState.TimeStamp())

			contractsAddr := []string{}
			for k, v := range tt.contracts {
				data, err := ioutil.ReadFile(v.contractPath)
				assert.Nil(t, err, "contract path read error")
				source := string(data)
				sourceType := "js"
				argsDeploy := ""
				deploy, _ := core.NewDeployPayload(source, sourceType, argsDeploy)
				payloadDeploy, _ := deploy.ToBytes()

				value, _ := util.NewUint128FromInt(0)
				gasLimit, _ := util.NewUint128FromInt(200000000)
				txDeploy, err := core.NewTransaction(neb.chain.ChainID(), a, a, value, uint64(k+1), core.TxPayloadDeployType, payloadDeploy, core.TransactionGasPrice, gasLimit)
				assert.Nil(t, err)
				assert.Nil(t, manager.SignTransaction(a, txDeploy))
				assert.Nil(t, neb.chain.TransactionPool().Push(txDeploy))

				contractAddr, err := txDeploy.GenerateContractAddress()
				assert.Nil(t, err)
				contractsAddr = append(contractsAddr, contractAddr.String())
			}

			block.CollectTransactions((time.Now().Unix() + 1) * dpos.SecondInMs)
			assert.Nil(t, block.Seal())
			assert.Nil(t, manager.SignBlock(c, block))
			assert.Nil(t, neb.chain.BlockPool().Push(block))

			for _, v := range contractsAddr {
				contract, err := core.AddressParse(v)
				assert.Nil(t, err)
				_, err = neb.chain.TailBlock().CheckContract(contract)
				assert.Nil(t, err)
			}

			elapsedSecond = dpos.BlockIntervalInMs / dpos.SecondInMs
			tail = neb.chain.TailBlock()
			consensusState, err = tail.WorldState().NextConsensusState(elapsedSecond)
			assert.Nil(t, err)
			block, err = core.NewBlock(neb.chain.ChainID(), b, tail)
			assert.Nil(t, err)
			/* ----- mock random seed for new block ------*/
			miner, err = core.AddressParseFromBytes(consensusState.Proposer())
			assert.Nil(t, err)
			seed, proof, err = manager.GenerateRandomSeed(miner, neb.chain.GenesisBlock().Hash(), seed) // NOTE: 3rd arg is parent's seed
			assert.Nil(t, err)
			block.SetRandomSeed(seed, proof)
			/* ----- mock random seed for new block END ------*/
			block.WorldState().SetConsensusState(consensusState)
			block.SetTimestamp(consensusState.TimeStamp())
			assert.Nil(t, err)

			calleeContract := contractsAddr[1]
			callToContract := contractsAddr[2]
			callPayload, _ := core.NewCallPayload(tt.call.function, fmt.Sprintf("[\"%s\", \"%s\", \"%d\"]", calleeContract, callToContract, tt.errFlagArr[i]))
			payloadCall, _ := callPayload.ToBytes()

			value, _ := util.NewUint128FromInt(6)
			gasLimit, _ := util.NewUint128FromInt(1000000)
			proxyContractAddress, err := core.AddressParse(contractsAddr[0])
			txCall, err := core.NewTransaction(neb.chain.ChainID(), a, proxyContractAddress, value,
				uint64(len(contractsAddr)+1), core.TxPayloadCallType, payloadCall, core.TransactionGasPrice, gasLimit)
			assert.Nil(t, err)
			assert.Nil(t, manager.SignTransaction(a, txCall))
			assert.Nil(t, neb.chain.TransactionPool().Push(txCall))

			block.CollectTransactions((time.Now().Unix() + 1) * dpos.SecondInMs)
			assert.Nil(t, block.Seal())
			assert.Nil(t, manager.SignBlock(d, block))
			assert.Nil(t, neb.chain.BlockPool().Push(block))

			tail = neb.chain.TailBlock()
			events, err := tail.FetchEvents(txCall.Hash())
			for _, event := range events {
				fmt.Printf("event:%v\n", event.Data)
				var jEvent SysEvent
				if err := json.Unmarshal([]byte(event.Data), &jEvent); err == nil {
					if jEvent.Hash != "" {
						assert.Equal(t, tt.expectedErrArr[i], jEvent.Err)
					}
				}

			}
		}
=======
					"./test/instruction_counter_tests/inner_contract_caller.js",
					"js",
					"",
				},
			},
			[]call{
				call{
					"callWhile",
					"",
					[]string{"57296000000"}, // 57286000000  for instruction_counter.js v1.0.0
				},
			},
		},
	}
	tt := tests[0]
	for _, call := range tt.calls {

		neb := mockNeb(t)
		tail := neb.chain.TailBlock()
		manager, err := account.NewManager(neb)
		assert.Nil(t, err)

		a, _ := core.AddressParse("n1FF1nz6tarkDVwWQkMnnwFPuPKUaQTdptE")
		assert.Nil(t, manager.Unlock(a, []byte("passphrase"), keystore.YearUnlockDuration))
		b, _ := core.AddressParse("n1GmkKH6nBMw4rrjt16RrJ9WcgvKUtAZP1s")
		assert.Nil(t, manager.Unlock(b, []byte("passphrase"), keystore.YearUnlockDuration))
		c, _ := core.AddressParse("n1H4MYms9F55ehcvygwWE71J8tJC4CRr2so")
		assert.Nil(t, manager.Unlock(c, []byte("passphrase"), keystore.YearUnlockDuration))
		d, _ := core.AddressParse("n1JAy4X6KKLCNiTd7MWMRsVBjgdVq5WCCpf")
		assert.Nil(t, manager.Unlock(d, []byte("passphrase"), keystore.YearUnlockDuration))

		elapsedSecond := dpos.BlockIntervalInMs / dpos.SecondInMs
		consensusState, err := tail.WorldState().NextConsensusState(elapsedSecond)
		assert.Nil(t, err)
		// mock empty block(height=2)
		block, err := core.MockBlockEx(neb.chain.ChainID(), c, tail, 2)
		fmt.Printf("mock 2, block.height:%v\n", block.Height())
		assert.Nil(t, err)
		/* ----- mock random seed for new block ------*/
		miner, err := core.AddressParseFromBytes(consensusState.Proposer())
		assert.Nil(t, err)
		seed, proof, err := manager.GenerateRandomSeed(miner, neb.chain.GenesisBlock().Hash(), neb.chain.GenesisBlock().Hash()) // NOTE: 3rd arg is genesis's hash for the first block
		assert.Nil(t, err)
		block.SetRandomSeed(seed, proof)
		/* ----- mock random seed for new block END ------*/
		block.WorldState().SetConsensusState(consensusState)
		block.SetTimestamp(consensusState.TimeStamp())
		block.CollectTransactions((time.Now().Unix() + 1) * dpos.SecondInMs)
		assert.Nil(t, block.Seal())
		assert.Nil(t, manager.SignBlock(b, block))
		assert.Nil(t, neb.chain.BlockPool().Push(block))
		fmt.Printf("mock 2, block.tailblock.height: %v\n", neb.chain.TailBlock().Height())

		// inner call block(height=3)
		tail = neb.chain.TailBlock()
		block, err = core.MockBlockEx(neb.chain.ChainID(), c, tail, 3)
		assert.Nil(t, err)
		consensusState, err = tail.WorldState().NextConsensusState(elapsedSecond)
		assert.Nil(t, err)
		/* ----- mock random seed for new block ------*/
		miner, err = core.AddressParseFromBytes(consensusState.Proposer())
		assert.Nil(t, err)
		seed, proof, err = manager.GenerateRandomSeed(miner, neb.chain.GenesisBlock().Hash(), seed) // NOTE: 3rd arg is parent's seed
		assert.Nil(t, err)
		block.SetRandomSeed(seed, proof)
		/* ----- mock random seed for new block END ------*/
		block.WorldState().SetConsensusState(consensusState)
		block.SetTimestamp(consensusState.TimeStamp())

		contractsAddr := []string{}

		// t.Run(tt.name, func(t *testing.T) {
		for k, v := range tt.contracts {
			data, err := ioutil.ReadFile(v.contractPath)
			assert.Nil(t, err, "contract path read error")
			source := string(data)
			sourceType := "js"
			argsDeploy := ""
			deploy, _ := core.NewDeployPayload(source, sourceType, argsDeploy)
			payloadDeploy, _ := deploy.ToBytes()

			value, _ := util.NewUint128FromInt(0)
			gasLimit, _ := util.NewUint128FromInt(200000)
			txDeploy, err := core.NewTransaction(neb.chain.ChainID(), a, a, value, uint64(k+1), core.TxPayloadDeployType, payloadDeploy, core.TransactionGasPrice, gasLimit)
			assert.Nil(t, err)
			assert.Nil(t, manager.SignTransaction(a, txDeploy))
			assert.Nil(t, neb.chain.TransactionPool().Push(txDeploy))

			contractAddr, err := txDeploy.GenerateContractAddress()
			assert.Nil(t, err)
			contractsAddr = append(contractsAddr, contractAddr.String())
		}
		// })

		block.CollectTransactions((time.Now().Unix() + 1) * dpos.SecondInMs)
		assert.Nil(t, block.Seal())
		assert.Nil(t, manager.SignBlock(c, block))
		assert.Nil(t, neb.chain.BlockPool().Push(block))

		for _, v := range contractsAddr {
			contract, err := core.AddressParse(v)
			assert.Nil(t, err)
			_, err = neb.chain.TailBlock().CheckContract(contract)
			assert.Nil(t, err)
		}

		elapsedSecond = dpos.BlockIntervalInMs / dpos.SecondInMs
		tail = neb.chain.TailBlock()
		consensusState, err = tail.WorldState().NextConsensusState(elapsedSecond)
		assert.Nil(t, err)
		block, err = core.NewBlock(neb.chain.ChainID(), c, tail)
		assert.Nil(t, err)
		/* ----- mock random seed for new block ------*/
		miner, err = core.AddressParseFromBytes(consensusState.Proposer())
		assert.Nil(t, err)
		seed, proof, err = manager.GenerateRandomSeed(miner, neb.chain.GenesisBlock().Hash(), seed) // NOTE: 3rd arg is parent's seed
		assert.Nil(t, err)
		block.SetRandomSeed(seed, proof)
		/* ----- mock random seed for new block END ------*/
		block.WorldState().SetConsensusState(consensusState)
		block.SetTimestamp(consensusState.TimeStamp())
		//accountA, err := tail.GetAccount(a.Bytes())
		//accountB, err := tail.GetAccount(b.Bytes())
		assert.Nil(t, err)

		callPayload, _ := core.NewCallPayload(call.function, fmt.Sprintf("[\"%s\"]", contractsAddr[0]))
		payloadCall, _ := callPayload.ToBytes()

		value, _ := util.NewUint128FromInt(0)
		gasLimit, _ := util.NewUint128FromInt(200000)

		aUser, err := tail.GetAccount(a.Bytes())
		balBefore := aUser.Balance()

		proxyContractAddress, err := core.AddressParse(contractsAddr[1])
		txCall, err := core.NewTransaction(neb.chain.ChainID(), a, proxyContractAddress, value,
			uint64(len(contractsAddr)+1), core.TxPayloadCallType, payloadCall, core.TransactionGasPrice, gasLimit)
		assert.Nil(t, err)
		assert.Nil(t, manager.SignTransaction(a, txCall))
		assert.Nil(t, neb.chain.TransactionPool().Push(txCall))

		block.CollectTransactions((time.Now().Unix() + 1) * dpos.SecondInMs)
		assert.Nil(t, block.Seal())
		assert.Nil(t, manager.SignBlock(d, block))
		assert.Nil(t, neb.chain.BlockPool().Push(block))

		// // check
		tail = neb.chain.TailBlock()
		events, err := tail.FetchEvents(txCall.Hash())
		assert.Nil(t, err)
		for _, event := range events {
			fmt.Println("==============", event.Data)
		}

		aUser, err = tail.GetAccount(a.Bytes())
		assert.Nil(t, err)
		det, err := balBefore.Sub(aUser.Balance())
		assert.Nil(t, err)
		// fmt.Println("from account balance change: ", det.String())
		assert.Equal(t, call.exceptArgs[0], det.String())
		fmt.Printf("aI:%v\n", aUser)
>>>>>>> 2cca262b
	}
}<|MERGE_RESOLUTION|>--- conflicted
+++ resolved
@@ -282,7 +282,7 @@
 				call{
 					"save",
 					"[1]",
-					[]string{"1", "3", "2", "4999999999999834311999994", "5000004280820165688000000"},
+					[]string{"1", "3", "2", "4999999999999833681999994", "5000004280820166318000000"},
 				},
 			},
 		},
@@ -1725,7 +1725,6 @@
 		})
 	}
 }
-<<<<<<< HEAD
 func TestInnerTransactionsTimeOut(t *testing.T) {
 	core.NebCompatibility = core.NewCompatibilityLocal()
 	tests := []struct {
@@ -1740,7 +1739,174 @@
 			[]contract{
 				contract{
 					"./test/test_inner_transaction.js",
-=======
+					"js",
+					"",
+				},
+				contract{
+					"./test/bank_vault_contract_second.js",
+					"js",
+					"",
+				},
+				contract{
+					"./test/bank_vault_contract.js",
+					"js",
+					"",
+				},
+			},
+			call{
+				"saveTimeOut",
+				"[1]",
+				[]string{""},
+			},
+			[]uint32{0, 1, 2},
+			[]string{"insufficient gas",
+				"insufficient gas",
+				"insufficient gas"},
+		},
+	}
+
+	for _, tt := range tests {
+		for i := 0; i < len(tt.errFlagArr); i++ {
+
+			neb := mockNeb(t)
+			tail := neb.chain.TailBlock()
+			manager, err := account.NewManager(neb)
+			assert.Nil(t, err)
+
+			a, _ := core.AddressParse("n1FF1nz6tarkDVwWQkMnnwFPuPKUaQTdptE")
+			assert.Nil(t, manager.Unlock(a, []byte("passphrase"), keystore.YearUnlockDuration))
+			b, _ := core.AddressParse("n1GmkKH6nBMw4rrjt16RrJ9WcgvKUtAZP1s")
+			assert.Nil(t, manager.Unlock(b, []byte("passphrase"), keystore.YearUnlockDuration))
+			c, _ := core.AddressParse("n1H4MYms9F55ehcvygwWE71J8tJC4CRr2so")
+			assert.Nil(t, manager.Unlock(c, []byte("passphrase"), keystore.YearUnlockDuration))
+			d, _ := core.AddressParse("n1JAy4X6KKLCNiTd7MWMRsVBjgdVq5WCCpf")
+			assert.Nil(t, manager.Unlock(d, []byte("passphrase"), keystore.YearUnlockDuration))
+
+			elapsedSecond := dpos.BlockIntervalInMs / dpos.SecondInMs
+			consensusState, err := tail.WorldState().NextConsensusState(elapsedSecond)
+			assert.Nil(t, err)
+
+			// mock empty block(height=2)
+			block, err := core.MockBlockEx(neb.chain.ChainID(), c, tail, 2)
+			fmt.Printf("mock 2, block.height:%v\n", block.Height())
+			assert.Nil(t, err)
+			/* ----- mock random seed for new block ------*/
+			miner, err := core.AddressParseFromBytes(consensusState.Proposer())
+			assert.Nil(t, err)
+			seed, proof, err := manager.GenerateRandomSeed(miner, neb.chain.GenesisBlock().Hash(), neb.chain.GenesisBlock().Hash()) // NOTE: 3rd arg is genesis's hash for the first block
+			assert.Nil(t, err)
+			block.SetRandomSeed(seed, proof)
+			/* ----- mock random seed for new block END ------*/
+			block.WorldState().SetConsensusState(consensusState)
+			block.SetTimestamp(consensusState.TimeStamp())
+			block.CollectTransactions((time.Now().Unix() + 1) * dpos.SecondInMs)
+			assert.Nil(t, block.Seal())
+			assert.Nil(t, manager.SignBlock(b, block))
+			assert.Nil(t, neb.chain.BlockPool().Push(block))
+			fmt.Printf("mock 2, block.tailblock.height: %v\n", neb.chain.TailBlock().Height())
+
+			// inner call block(height=3)
+			tail = neb.chain.TailBlock()
+			block, err = core.MockBlockEx(neb.chain.ChainID(), c, tail, 3)
+			assert.Nil(t, err)
+			consensusState, err = tail.WorldState().NextConsensusState(elapsedSecond)
+			assert.Nil(t, err)
+			/* ----- mock random seed for new block ------*/
+			miner, err = core.AddressParseFromBytes(consensusState.Proposer())
+			assert.Nil(t, err)
+			seed, proof, err = manager.GenerateRandomSeed(miner, neb.chain.GenesisBlock().Hash(), seed) // NOTE: 3rd arg is parent's seed
+			assert.Nil(t, err)
+			block.SetRandomSeed(seed, proof)
+			/* ----- mock random seed for new block END ------*/
+
+			block.WorldState().SetConsensusState(consensusState)
+			block.SetTimestamp(consensusState.TimeStamp())
+
+			contractsAddr := []string{}
+			for k, v := range tt.contracts {
+				data, err := ioutil.ReadFile(v.contractPath)
+				assert.Nil(t, err, "contract path read error")
+				source := string(data)
+				sourceType := "js"
+				argsDeploy := ""
+				deploy, _ := core.NewDeployPayload(source, sourceType, argsDeploy)
+				payloadDeploy, _ := deploy.ToBytes()
+
+				value, _ := util.NewUint128FromInt(0)
+				gasLimit, _ := util.NewUint128FromInt(200000000)
+				txDeploy, err := core.NewTransaction(neb.chain.ChainID(), a, a, value, uint64(k+1), core.TxPayloadDeployType, payloadDeploy, core.TransactionGasPrice, gasLimit)
+				assert.Nil(t, err)
+				assert.Nil(t, manager.SignTransaction(a, txDeploy))
+				assert.Nil(t, neb.chain.TransactionPool().Push(txDeploy))
+
+				contractAddr, err := txDeploy.GenerateContractAddress()
+				assert.Nil(t, err)
+				contractsAddr = append(contractsAddr, contractAddr.String())
+			}
+
+			block.CollectTransactions((time.Now().Unix() + 1) * dpos.SecondInMs)
+			assert.Nil(t, block.Seal())
+			assert.Nil(t, manager.SignBlock(c, block))
+			assert.Nil(t, neb.chain.BlockPool().Push(block))
+
+			for _, v := range contractsAddr {
+				contract, err := core.AddressParse(v)
+				assert.Nil(t, err)
+				_, err = neb.chain.TailBlock().CheckContract(contract)
+				assert.Nil(t, err)
+			}
+
+			elapsedSecond = dpos.BlockIntervalInMs / dpos.SecondInMs
+			tail = neb.chain.TailBlock()
+			consensusState, err = tail.WorldState().NextConsensusState(elapsedSecond)
+			assert.Nil(t, err)
+			block, err = core.NewBlock(neb.chain.ChainID(), b, tail)
+			assert.Nil(t, err)
+			/* ----- mock random seed for new block ------*/
+			miner, err = core.AddressParseFromBytes(consensusState.Proposer())
+			assert.Nil(t, err)
+			seed, proof, err = manager.GenerateRandomSeed(miner, neb.chain.GenesisBlock().Hash(), seed) // NOTE: 3rd arg is parent's seed
+			assert.Nil(t, err)
+			block.SetRandomSeed(seed, proof)
+			/* ----- mock random seed for new block END ------*/
+			block.WorldState().SetConsensusState(consensusState)
+			block.SetTimestamp(consensusState.TimeStamp())
+			assert.Nil(t, err)
+
+			calleeContract := contractsAddr[1]
+			callToContract := contractsAddr[2]
+			callPayload, _ := core.NewCallPayload(tt.call.function, fmt.Sprintf("[\"%s\", \"%s\", \"%d\"]", calleeContract, callToContract, tt.errFlagArr[i]))
+			payloadCall, _ := callPayload.ToBytes()
+
+			value, _ := util.NewUint128FromInt(6)
+			gasLimit, _ := util.NewUint128FromInt(1000000)
+			proxyContractAddress, err := core.AddressParse(contractsAddr[0])
+			txCall, err := core.NewTransaction(neb.chain.ChainID(), a, proxyContractAddress, value,
+				uint64(len(contractsAddr)+1), core.TxPayloadCallType, payloadCall, core.TransactionGasPrice, gasLimit)
+			assert.Nil(t, err)
+			assert.Nil(t, manager.SignTransaction(a, txCall))
+			assert.Nil(t, neb.chain.TransactionPool().Push(txCall))
+
+			block.CollectTransactions((time.Now().Unix() + 1) * dpos.SecondInMs)
+			assert.Nil(t, block.Seal())
+			assert.Nil(t, manager.SignBlock(d, block))
+			assert.Nil(t, neb.chain.BlockPool().Push(block))
+
+			tail = neb.chain.TailBlock()
+			events, err := tail.FetchEvents(txCall.Hash())
+			for _, event := range events {
+				fmt.Printf("event:%v\n", event.Data)
+				var jEvent SysEvent
+				if err := json.Unmarshal([]byte(event.Data), &jEvent); err == nil {
+					if jEvent.Hash != "" {
+						assert.Equal(t, tt.expectedErrArr[i], jEvent.Err)
+					}
+				}
+
+			}
+		}
+	}
+}
 func TestInnerTxInstructionCounter(t *testing.T) {
 	core.NebCompatibility = core.NewCompatibilityLocal()
 	tests := []struct {
@@ -1753,175 +1919,10 @@
 			[]contract{
 				contract{
 					"./test/instruction_counter_tests/inner_contract_callee.js",
->>>>>>> 2cca262b
-					"js",
-					"",
-				},
-				contract{
-<<<<<<< HEAD
-					"./test/bank_vault_contract_second.js",
-					"js",
-					"",
-				},
-				contract{
-					"./test/bank_vault_contract.js",
-					"js",
-					"",
-				},
-			},
-			call{
-				"saveTimeOut",
-				"[1]",
-				[]string{""},
-			},
-			[]uint32{0, 1, 2},
-			[]string{"insufficient gas",
-				"insufficient gas",
-				"insufficient gas"},
-		},
-	}
-
-	for _, tt := range tests {
-		for i := 0; i < len(tt.errFlagArr); i++ {
-
-			neb := mockNeb(t)
-			tail := neb.chain.TailBlock()
-			manager, err := account.NewManager(neb)
-			assert.Nil(t, err)
-
-			a, _ := core.AddressParse("n1FF1nz6tarkDVwWQkMnnwFPuPKUaQTdptE")
-			assert.Nil(t, manager.Unlock(a, []byte("passphrase"), keystore.YearUnlockDuration))
-			b, _ := core.AddressParse("n1GmkKH6nBMw4rrjt16RrJ9WcgvKUtAZP1s")
-			assert.Nil(t, manager.Unlock(b, []byte("passphrase"), keystore.YearUnlockDuration))
-			c, _ := core.AddressParse("n1H4MYms9F55ehcvygwWE71J8tJC4CRr2so")
-			assert.Nil(t, manager.Unlock(c, []byte("passphrase"), keystore.YearUnlockDuration))
-			d, _ := core.AddressParse("n1JAy4X6KKLCNiTd7MWMRsVBjgdVq5WCCpf")
-			assert.Nil(t, manager.Unlock(d, []byte("passphrase"), keystore.YearUnlockDuration))
-
-			elapsedSecond := dpos.BlockIntervalInMs / dpos.SecondInMs
-			consensusState, err := tail.WorldState().NextConsensusState(elapsedSecond)
-			assert.Nil(t, err)
-
-			// mock empty block(height=2)
-			block, err := core.MockBlockEx(neb.chain.ChainID(), c, tail, 2)
-			fmt.Printf("mock 2, block.height:%v\n", block.Height())
-			assert.Nil(t, err)
-			/* ----- mock random seed for new block ------*/
-			miner, err := core.AddressParseFromBytes(consensusState.Proposer())
-			assert.Nil(t, err)
-			seed, proof, err := manager.GenerateRandomSeed(miner, neb.chain.GenesisBlock().Hash(), neb.chain.GenesisBlock().Hash()) // NOTE: 3rd arg is genesis's hash for the first block
-			assert.Nil(t, err)
-			block.SetRandomSeed(seed, proof)
-			/* ----- mock random seed for new block END ------*/
-			block.WorldState().SetConsensusState(consensusState)
-			block.SetTimestamp(consensusState.TimeStamp())
-			block.CollectTransactions((time.Now().Unix() + 1) * dpos.SecondInMs)
-			assert.Nil(t, block.Seal())
-			assert.Nil(t, manager.SignBlock(b, block))
-			assert.Nil(t, neb.chain.BlockPool().Push(block))
-			fmt.Printf("mock 2, block.tailblock.height: %v\n", neb.chain.TailBlock().Height())
-
-			// inner call block(height=3)
-			tail = neb.chain.TailBlock()
-			block, err = core.MockBlockEx(neb.chain.ChainID(), c, tail, 3)
-			assert.Nil(t, err)
-			consensusState, err = tail.WorldState().NextConsensusState(elapsedSecond)
-			assert.Nil(t, err)
-			/* ----- mock random seed for new block ------*/
-			miner, err = core.AddressParseFromBytes(consensusState.Proposer())
-			assert.Nil(t, err)
-			seed, proof, err = manager.GenerateRandomSeed(miner, neb.chain.GenesisBlock().Hash(), seed) // NOTE: 3rd arg is parent's seed
-			assert.Nil(t, err)
-			block.SetRandomSeed(seed, proof)
-			/* ----- mock random seed for new block END ------*/
-
-			block.WorldState().SetConsensusState(consensusState)
-			block.SetTimestamp(consensusState.TimeStamp())
-
-			contractsAddr := []string{}
-			for k, v := range tt.contracts {
-				data, err := ioutil.ReadFile(v.contractPath)
-				assert.Nil(t, err, "contract path read error")
-				source := string(data)
-				sourceType := "js"
-				argsDeploy := ""
-				deploy, _ := core.NewDeployPayload(source, sourceType, argsDeploy)
-				payloadDeploy, _ := deploy.ToBytes()
-
-				value, _ := util.NewUint128FromInt(0)
-				gasLimit, _ := util.NewUint128FromInt(200000000)
-				txDeploy, err := core.NewTransaction(neb.chain.ChainID(), a, a, value, uint64(k+1), core.TxPayloadDeployType, payloadDeploy, core.TransactionGasPrice, gasLimit)
-				assert.Nil(t, err)
-				assert.Nil(t, manager.SignTransaction(a, txDeploy))
-				assert.Nil(t, neb.chain.TransactionPool().Push(txDeploy))
-
-				contractAddr, err := txDeploy.GenerateContractAddress()
-				assert.Nil(t, err)
-				contractsAddr = append(contractsAddr, contractAddr.String())
-			}
-
-			block.CollectTransactions((time.Now().Unix() + 1) * dpos.SecondInMs)
-			assert.Nil(t, block.Seal())
-			assert.Nil(t, manager.SignBlock(c, block))
-			assert.Nil(t, neb.chain.BlockPool().Push(block))
-
-			for _, v := range contractsAddr {
-				contract, err := core.AddressParse(v)
-				assert.Nil(t, err)
-				_, err = neb.chain.TailBlock().CheckContract(contract)
-				assert.Nil(t, err)
-			}
-
-			elapsedSecond = dpos.BlockIntervalInMs / dpos.SecondInMs
-			tail = neb.chain.TailBlock()
-			consensusState, err = tail.WorldState().NextConsensusState(elapsedSecond)
-			assert.Nil(t, err)
-			block, err = core.NewBlock(neb.chain.ChainID(), b, tail)
-			assert.Nil(t, err)
-			/* ----- mock random seed for new block ------*/
-			miner, err = core.AddressParseFromBytes(consensusState.Proposer())
-			assert.Nil(t, err)
-			seed, proof, err = manager.GenerateRandomSeed(miner, neb.chain.GenesisBlock().Hash(), seed) // NOTE: 3rd arg is parent's seed
-			assert.Nil(t, err)
-			block.SetRandomSeed(seed, proof)
-			/* ----- mock random seed for new block END ------*/
-			block.WorldState().SetConsensusState(consensusState)
-			block.SetTimestamp(consensusState.TimeStamp())
-			assert.Nil(t, err)
-
-			calleeContract := contractsAddr[1]
-			callToContract := contractsAddr[2]
-			callPayload, _ := core.NewCallPayload(tt.call.function, fmt.Sprintf("[\"%s\", \"%s\", \"%d\"]", calleeContract, callToContract, tt.errFlagArr[i]))
-			payloadCall, _ := callPayload.ToBytes()
-
-			value, _ := util.NewUint128FromInt(6)
-			gasLimit, _ := util.NewUint128FromInt(1000000)
-			proxyContractAddress, err := core.AddressParse(contractsAddr[0])
-			txCall, err := core.NewTransaction(neb.chain.ChainID(), a, proxyContractAddress, value,
-				uint64(len(contractsAddr)+1), core.TxPayloadCallType, payloadCall, core.TransactionGasPrice, gasLimit)
-			assert.Nil(t, err)
-			assert.Nil(t, manager.SignTransaction(a, txCall))
-			assert.Nil(t, neb.chain.TransactionPool().Push(txCall))
-
-			block.CollectTransactions((time.Now().Unix() + 1) * dpos.SecondInMs)
-			assert.Nil(t, block.Seal())
-			assert.Nil(t, manager.SignBlock(d, block))
-			assert.Nil(t, neb.chain.BlockPool().Push(block))
-
-			tail = neb.chain.TailBlock()
-			events, err := tail.FetchEvents(txCall.Hash())
-			for _, event := range events {
-				fmt.Printf("event:%v\n", event.Data)
-				var jEvent SysEvent
-				if err := json.Unmarshal([]byte(event.Data), &jEvent); err == nil {
-					if jEvent.Hash != "" {
-						assert.Equal(t, tt.expectedErrArr[i], jEvent.Err)
-					}
-				}
-
-			}
-		}
-=======
+					"js",
+					"",
+				},
+				contract{
 					"./test/instruction_counter_tests/inner_contract_caller.js",
 					"js",
 					"",
@@ -2083,6 +2084,5 @@
 		// fmt.Println("from account balance change: ", det.String())
 		assert.Equal(t, call.exceptArgs[0], det.String())
 		fmt.Printf("aI:%v\n", aUser)
->>>>>>> 2cca262b
 	}
 }