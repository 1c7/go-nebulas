// Copyright (C) 2017 go-nebulas authors
//
// This file is part of the go-nebulas library.
//
// the go-nebulas library is free software: you can redistribute it and/or modify
// it under the terms of the GNU General Public License as published by
// the Free Software Foundation, either version 3 of the License, or
// (at your option) any later version.
//
// the go-nebulas library is distributed in the hope that it will be useful,
// but WITHOUT ANY WARRANTY; without even the implied warranty of
// MERCHANTABILITY or FITNESS FOR A PARTICULAR PURPOSE.  See the
// GNU General Public License for more details.
//
// You should have received a copy of the GNU General Public License
// along with the go-nebulas library.  If not, see <http://www.gnu.org/licenses/>.
//

package nvm

/*
#include <stdlib.h>
#cgo CFLAGS:
#cgo LDFLAGS: -L${SRCDIR}/native-lib -lnebulasv8

#include "v8/engine.h"

// Forward declaration.
void V8Log_cgo(int level, const char *msg);

char *RequireDelegateFunc_cgo(void *handler, const char *filename, size_t *lineOffset);

char *StorageGetFunc_cgo(void *handler, const char *key, size_t *gasCnt);
int StoragePutFunc_cgo(void *handler, const char *key, const char *value, size_t *gasCnt);
int StorageDelFunc_cgo(void *handler, const char *key, size_t *gasCnt);

char *GetTxByHashFunc_cgo(void *handler, const char *hash);
char *GetAccountStateFunc_cgo(void *handler, const char *address);
int TransferFunc_cgo(void *handler, const char *to, const char *value);
int VerifyAddressFunc_cgo(void *handler, const char *address);
char *GetContractSourceFunc_cgo(void *handler, const char *address);
char *InnerContractFunc_cgo(void *handler, const char *address, const char *funcName, const char * v, const char *args, size_t *gasCnt);

void EventTriggerFunc_cgo(void *handler, const char *topic, const char *data, size_t *gasCnt);

*/
import "C"
import (
	"fmt"
	"strings"
	"sync"
	"unsafe"

	"encoding/json"

	lru "github.com/hashicorp/golang-lru"
	"github.com/nebulasio/go-nebulas/core"
	"github.com/nebulasio/go-nebulas/crypto/hash"
	"github.com/nebulasio/go-nebulas/util/byteutils"
	"github.com/nebulasio/go-nebulas/util/logging"
	"github.com/sirupsen/logrus"
)

const (
	// ExecutionTimeoutInSeconds max v8 execution timeout.
	ExecutionTimeoutInSeconds = 5
)
const (
	ExecutionFailedErr  = 1
	ExecutionTimeOutErr = 2
)

//engine_v8 private data
var (
	v8engineOnce         = sync.Once{}
	storages             = make(map[uint64]*V8Engine, 1024)
	storagesIdx          = uint64(0)
	storagesLock         = sync.RWMutex{}
	engines              = make(map[*C.V8Engine]*V8Engine, 1024)
	enginesLock          = sync.RWMutex{}
	sourceModuleCache, _ = lru.New(40960)
	inject               = 0
	hit                  = 0
)

// V8Engine v8 engine.
type V8Engine struct {
	ctx                                     *Context
	modules                                 Modules
	v8engine                                *C.V8Engine
	strictDisallowUsageOfInstructionCounter int
	enableLimits                            bool
	limitsOfExecutionInstructions           uint64
	limitsOfTotalMemorySize                 uint64
	actualCountOfExecutionInstructions      uint64
	actualTotalMemorySize                   uint64
	lcsHandler                              uint64
	gcsHandler                              uint64
	innerErrMsg                             string
}

type sourceModuleItem struct {
	source                    string
	sourceLineOffset          int
	traceableSource           string
	traceableSourceLineOffset int
}

// InitV8Engine initialize the v8 engine.
func InitV8Engine() {
	C.Initialize()

	// Logger.
	C.InitializeLogger((C.LogFunc)(unsafe.Pointer(C.V8Log_cgo)))

	// Require.
	C.InitializeRequireDelegate((C.RequireDelegate)(unsafe.Pointer(C.RequireDelegateFunc_cgo)))

	// Storage.
	C.InitializeStorage((C.StorageGetFunc)(unsafe.Pointer(C.StorageGetFunc_cgo)),
		(C.StoragePutFunc)(unsafe.Pointer(C.StoragePutFunc_cgo)),
		(C.StorageDelFunc)(unsafe.Pointer(C.StorageDelFunc_cgo)))

	// Blockchain.
	C.InitializeBlockchain((C.GetTxByHashFunc)(unsafe.Pointer(C.GetTxByHashFunc_cgo)),
		(C.GetAccountStateFunc)(unsafe.Pointer(C.GetAccountStateFunc_cgo)),
		(C.TransferFunc)(unsafe.Pointer(C.TransferFunc_cgo)),
		(C.VerifyAddressFunc)(unsafe.Pointer(C.VerifyAddressFunc_cgo)),
		(C.GetContractSourceFunc)(unsafe.Pointer(C.GetContractSourceFunc_cgo)),
		(C.InnerContractFunc)(unsafe.Pointer(C.InnerContractFunc_cgo)))

	// Event.
	C.InitializeEvent((C.EventTriggerFunc)(unsafe.Pointer(C.EventTriggerFunc_cgo)))
}

// DisposeV8Engine dispose the v8 engine.
func DisposeV8Engine() {
	C.Dispose()
}

// NewV8Engine return new V8Engine instance.
func NewV8Engine(ctx *Context) *V8Engine {
	v8engineOnce.Do(func() {
		InitV8Engine()
	})

	engine := &V8Engine{
		ctx:      ctx,
		modules:  NewModules(),
		v8engine: C.CreateEngine(),
		strictDisallowUsageOfInstructionCounter: 1, // enable by default.
		enableLimits:                            true,
		limitsOfExecutionInstructions:           0,
		limitsOfTotalMemorySize:                 0,
		actualCountOfExecutionInstructions:      0,
		actualTotalMemorySize:                   0,
	}

	(func() {
		enginesLock.Lock()
		defer enginesLock.Unlock()
		engines[engine.v8engine] = engine
	})()

	(func() {
		storagesLock.Lock()
		defer storagesLock.Unlock()

		storagesIdx++
		engine.lcsHandler = storagesIdx
		storagesIdx++
		engine.gcsHandler = storagesIdx

		storages[engine.lcsHandler] = engine
		storages[engine.gcsHandler] = engine
	})()
	// engine.v8engine.lcs = C.uintptr_t(engine.lcsHandler)
	// engine.v8engine.gcs = C.uintptr_t(engine.gcsHandler)
	return engine
}

// SetEnableLimit eval switch
func (e *V8Engine) SetEnableLimit(isLimit bool) {
	e.enableLimits = isLimit
}

// Dispose dispose all resources.
func (e *V8Engine) Dispose() {
	storagesLock.Lock()
	delete(storages, e.lcsHandler)
	delete(storages, e.gcsHandler)
	storagesLock.Unlock()

	enginesLock.Lock()
	delete(engines, e.v8engine)
	enginesLock.Unlock()

	C.DeleteEngine(e.v8engine)
}

// Context returns engine context
func (e *V8Engine) Context() *Context {
	return e.ctx
}

// SetTestingFlag set testing flag, default is False.
func (e *V8Engine) SetTestingFlag(flag bool) {
	// deprecated.
	/*if flag {
		e.v8engine.testing = C.int(1)
	} else {
		e.v8engine.testing = C.int(0)
	}*/
}

// SetExecutionLimits set execution limits of V8 Engine, prevent Halting Problem.
func (e *V8Engine) SetExecutionLimits(limitsOfExecutionInstructions, limitsOfTotalMemorySize uint64) error {
	e.v8engine.limits_of_executed_instructions = C.size_t(limitsOfExecutionInstructions)
	e.v8engine.limits_of_total_memory_size = C.size_t(limitsOfTotalMemorySize)

	logging.VLog().WithFields(logrus.Fields{
		"limits_of_executed_instructions": limitsOfExecutionInstructions,
		"limits_of_total_memory_size":     limitsOfTotalMemorySize,
	}).Debug("set execution limits.")

	e.limitsOfExecutionInstructions = limitsOfExecutionInstructions
	e.limitsOfTotalMemorySize = limitsOfTotalMemorySize

	if limitsOfExecutionInstructions == 0 || limitsOfTotalMemorySize == 0 {
		logging.VLog().Debugf("limit args has empty. limitsOfExecutionInstructions:%v,limitsOfTotalMemorySize:%d", limitsOfExecutionInstructions, limitsOfTotalMemorySize)
		return ErrLimitHasEmpty
	}
	// V8 needs at least 6M heap memory.
	if limitsOfTotalMemorySize > 0 && limitsOfTotalMemorySize < 6000000 {
		logging.VLog().Debugf("V8 needs at least 6M (6000000) heap memory, your limitsOfTotalMemorySize (%d) is too low.", limitsOfTotalMemorySize)
		return ErrSetMemorySmall
	}
	return nil
}

// ExecutionInstructions returns the execution instructions
func (e *V8Engine) ExecutionInstructions() uint64 {
	return e.actualCountOfExecutionInstructions
}

// TranspileTypeScript transpile typescript to javascript and return it.
func (e *V8Engine) TranspileTypeScript(source string) (string, int, error) {
	cSource := C.CString(source)
	defer C.free(unsafe.Pointer(cSource))

	lineOffset := C.int(0)
	jsSource := C.TranspileTypeScriptModuleThread(e.v8engine, cSource, &lineOffset)
	if jsSource == nil {
		return "", 0, ErrTranspileTypeScriptFailed
	}

	defer C.free(unsafe.Pointer(jsSource))
	return C.GoString(jsSource), int(lineOffset), nil

}

// InjectTracingInstructions process the source to inject tracing instructions.
func (e *V8Engine) InjectTracingInstructions(source string) (string, int, error) {
	cSource := C.CString(source)
	defer C.free(unsafe.Pointer(cSource))

	lineOffset := C.int(0)

	traceableCSource := C.InjectTracingInstructionsThread(e.v8engine, cSource, &lineOffset, C.int(e.strictDisallowUsageOfInstructionCounter))
	if traceableCSource == nil {
		return "", 0, ErrInjectTracingInstructionFailed
	}

	defer C.free(unsafe.Pointer(traceableCSource))
	return C.GoString(traceableCSource), int(lineOffset), nil
}

// CollectTracingStats collect tracing data from v8 engine.
func (e *V8Engine) CollectTracingStats() {
	// read memory stats.
	C.ReadMemoryStatistics(e.v8engine)

	e.actualCountOfExecutionInstructions = uint64(e.v8engine.stats.count_of_executed_instructions)
	e.actualTotalMemorySize = uint64(e.v8engine.stats.total_memory_size)
}

// GetNVMVerbResources return current NVM verb total resource
func (e *V8Engine) GetNVMVerbResources() (uint64, uint64) {
	e.CollectTracingStats()
	var instruction uint64
	var mem uint64
	if e.limitsOfExecutionInstructions < e.actualCountOfExecutionInstructions {
		instruction = 0
	} else {
		instruction = e.limitsOfExecutionInstructions - e.actualCountOfExecutionInstructions
	}
	if e.limitsOfTotalMemorySize < e.actualTotalMemorySize {
		mem = 0
	} else {
		mem = e.limitsOfTotalMemorySize - e.actualTotalMemorySize
	}
	return instruction, mem
}

// RunScriptSource run js source.
func (e *V8Engine) RunScriptSource(source string, sourceLineOffset int) (string, error) {

	cSource := C.CString(source)
	defer C.free(unsafe.Pointer(cSource))

	var (
		result  string
		err     error
		ret     C.int
		cResult *C.char
	)
<<<<<<< HEAD

	done := make(chan bool, 1)
	go func() {
		ret = C.RunScriptSource(&cResult, e.v8engine, cSource, C.int(sourceLineOffset), C.uintptr_t(e.lcsHandler),
			C.uintptr_t(e.gcsHandler))
		done <- true
	}()

	select {
	case <-done:
		if ret == 2 {
			err = core.ErrInnerExecutionFailed
		} else if ret != 0 {
			err = core.ErrExecutionFailed
		}
	case <-time.After(ExecutionTimeoutInSeconds * time.Second):
		C.TerminateExecution(e.v8engine) //ToDo TerminateExecution can kill RunScriptSource
=======
	// done := make(chan bool, 1)
	// go func() {
	// 	ret = C.RunScriptSource(&cResult, e.v8engine, cSource, C.int(sourceLineOffset), C.uintptr_t(e.lcsHandler),
	// 		C.uintptr_t(e.gcsHandler))
	// 	done <- true
	// }()
	ret = C.RunScriptSourceThread(&cResult, e.v8engine, cSource, C.int(sourceLineOffset), C.uintptr_t(e.lcsHandler),
		C.uintptr_t(e.gcsHandler))

	if ret == ExecutionTimeOutErr {
>>>>>>> dddb7024
		err = ErrExecutionTimeout
	} else if ret == ExecutionFailedErr {
		err = core.ErrExecutionFailed
	}

	if cResult != nil {
		result = C.GoString(cResult)
		C.free(unsafe.Pointer(cResult))
	} else if ret == 0 {
		result = "\"\"" // default JSON String.
	}

	// collect tracing stats.
	e.CollectTracingStats()
	if e.limitsOfExecutionInstructions > 0 && e.limitsOfExecutionInstructions < e.actualCountOfExecutionInstructions {
		// Reach instruction limits.
		err = ErrInsufficientGas
	} else if e.limitsOfTotalMemorySize > 0 && e.limitsOfTotalMemorySize < e.actualTotalMemorySize {
		// reach memory limits.
		err = ErrExceedMemoryLimits
	}
	if e.actualCountOfExecutionInstructions > e.limitsOfExecutionInstructions || err == ErrExceedMemoryLimits { //ToDo ErrExceedMemoryLimits value is same in each linux
		e.actualCountOfExecutionInstructions = e.limitsOfExecutionInstructions //ToDo memory pass whether exhaust ?
	}
	if e.innerErrMsg != "" {
		result = e.innerErrMsg
	}
	return result, err
}

// DeployAndInit a contract
func (e *V8Engine) DeployAndInit(source, sourceType, args string) (string, error) {
	return e.RunContractScript(source, sourceType, "init", args)
}

// Call function in a script
func (e *V8Engine) Call(source, sourceType, function, args string) (string, error) {
	if core.PublicFuncNameChecker.MatchString(function) == false {
		logging.VLog().Debugf("Invalid function: %v", function)
		return "", ErrDisallowCallNotStandardFunction
	}
	if strings.EqualFold("init", function) == true {
		return "", ErrDisallowCallPrivateFunction
	}
	return e.RunContractScript(source, sourceType, function, args)
}

// RunContractScript execute script in Smart Contract's way.
func (e *V8Engine) RunContractScript(source, sourceType, function, args string) (string, error) {
	var runnableSource string
	var sourceLineOffset int
	var err error

	switch sourceType {
	case core.SourceTypeJavaScript:
		runnableSource, sourceLineOffset, err = e.prepareRunnableContractScript(source, function, args)
	case core.SourceTypeTypeScript:
		// transpile to javascript.
		jsSource, _, err := e.TranspileTypeScript(source)
		if err != nil {
			return "", err
		}
		runnableSource, sourceLineOffset, err = e.prepareRunnableContractScript(jsSource, function, args)
	default:
		return "", ErrUnsupportedSourceType
	}

	if err != nil {
		return "", err
	}
	if e.ctx.block.Height() >= core.NvmMemoryLimitWithoutInjectHeight {
		e.CollectTracingStats()
		mem := e.actualTotalMemorySize + core.DefaultLimitsOfTotalMemorySize
		logging.VLog().WithFields(logrus.Fields{
			"actualTotalMemorySize": e.actualTotalMemorySize,
			"limit":                 mem,
			"tx.hash":               e.ctx.tx.Hash(),
		}).Debug("mem limit")
		if err := e.SetExecutionLimits(e.limitsOfExecutionInstructions, mem); err != nil {
			return "", err
		}
	}
	return e.RunScriptSource(runnableSource, sourceLineOffset)
}

// AddModule add module.
func (e *V8Engine) AddModule(id, source string, sourceLineOffset int) error {
	// inject tracing instruction when enable limits.
	if e.enableLimits {
		var item *sourceModuleItem
		sourceHash := byteutils.Hex(hash.Sha3256([]byte(source)))

		// try read from cache.
		if sourceModuleCache.Contains(sourceHash) { //ToDo cache whether need into db
			value, _ := sourceModuleCache.Get(sourceHash)
			item = value.(*sourceModuleItem)
		}

		if item == nil {
			traceableSource, lineOffset, err := e.InjectTracingInstructions(source)
			if err != nil {
				logging.VLog().WithFields(logrus.Fields{
					"err": err,
				}).Debug("Failed to inject tracing instruction.")
				return err
			}

			item = &sourceModuleItem{
				source:                    source,
				sourceLineOffset:          sourceLineOffset,
				traceableSource:           traceableSource,
				traceableSourceLineOffset: lineOffset,
			}

			// put to cache.
			sourceModuleCache.Add(sourceHash, item)
		}

		source = item.traceableSource
		sourceLineOffset = item.traceableSourceLineOffset
	}
	e.modules.Add(NewModule(id, source, sourceLineOffset))
	return nil
}

func (e *V8Engine) prepareRunnableContractScript(source, function, args string) (string, int, error) {
	sourceLineOffset := 0

	// add module.
	const ModuleID string = "contract.js"
	if err := e.AddModule(ModuleID, source, sourceLineOffset); err != nil {
		return "", 0, err
	}

	// prepare for execute.
	block := toSerializableBlock(e.ctx.block)
	blockJSON, err := json.Marshal(block)
	if err != nil {
		return "", 0, err
	}
	tx := toSerializableTransaction(e.ctx.tx)
	txJSON, err := json.Marshal(tx)
	if err != nil {
		return "", 0, err
	}

	var runnableSource string
	var argsInput []byte
	if len(args) > 0 {
		var argsObj []interface{}
		if err := json.Unmarshal([]byte(args), &argsObj); err != nil {
			return "", 0, ErrArgumentsFormat
		}
		if argsInput, err = json.Marshal(argsObj); err != nil {
			return "", 0, ErrArgumentsFormat
		}

	} else {
		argsInput = []byte("[]")
	}
	runnableSource = fmt.Sprintf(`Blockchain.blockParse("%s");
									Blockchain.transactionParse("%s");
									var __contract = require("%s");
									var __instance = new __contract();
									__instance["%s"].apply(__instance, JSON.parse("%s"));`,
		formatArgs(string(blockJSON)), formatArgs(string(txJSON)),
		ModuleID, function, formatArgs(string(argsInput)))
	return runnableSource, 0, nil
}

func getEngineByStorageHandler(handler uint64) (*V8Engine, Account) {
	storagesLock.RLock()
	engine := storages[handler]
	storagesLock.RUnlock()

	if engine == nil {
		logging.VLog().WithFields(logrus.Fields{
			"wantedHandler": handler,
		}).Error("wantedHandler is not found.")
		return nil, nil
	}

	if engine.lcsHandler == handler {
		return engine, engine.ctx.contract
	} else if engine.gcsHandler == handler {
		// disable gcs according to issue https://github.com/nebulasio/go-nebulas/issues/23.
		return nil, nil
		// return engine, engine.ctx.owner
	} else {
		logging.VLog().WithFields(logrus.Fields{
			"lcsHandler":    engine.lcsHandler,
			"gcsHandler":    engine.gcsHandler,
			"wantedHandler": handler,
		}).Error("in-consistent storage handler.")
		return nil, nil
	}
}

func getEngineByEngineHandler(handler unsafe.Pointer) *V8Engine {
	v8engine := (*C.V8Engine)(handler)
	enginesLock.RLock()
	defer enginesLock.RUnlock()

	return engines[v8engine]
}

func formatArgs(s string) string {
	s = strings.Replace(s, "\\", "\\\\", -1)
	s = strings.Replace(s, "\n", "\\n", -1)
	s = strings.Replace(s, "\r", "\\r", -1)
	s = strings.Replace(s, "\"", "\\\"", -1)
	return s
}<|MERGE_RESOLUTION|>--- conflicted
+++ resolved
@@ -314,25 +314,6 @@
 		ret     C.int
 		cResult *C.char
 	)
-<<<<<<< HEAD
-
-	done := make(chan bool, 1)
-	go func() {
-		ret = C.RunScriptSource(&cResult, e.v8engine, cSource, C.int(sourceLineOffset), C.uintptr_t(e.lcsHandler),
-			C.uintptr_t(e.gcsHandler))
-		done <- true
-	}()
-
-	select {
-	case <-done:
-		if ret == 2 {
-			err = core.ErrInnerExecutionFailed
-		} else if ret != 0 {
-			err = core.ErrExecutionFailed
-		}
-	case <-time.After(ExecutionTimeoutInSeconds * time.Second):
-		C.TerminateExecution(e.v8engine) //ToDo TerminateExecution can kill RunScriptSource
-=======
 	// done := make(chan bool, 1)
 	// go func() {
 	// 	ret = C.RunScriptSource(&cResult, e.v8engine, cSource, C.int(sourceLineOffset), C.uintptr_t(e.lcsHandler),
@@ -343,7 +324,6 @@
 		C.uintptr_t(e.gcsHandler))
 
 	if ret == ExecutionTimeOutErr {
->>>>>>> dddb7024
 		err = ErrExecutionTimeout
 	} else if ret == ExecutionFailedErr {
 		err = core.ErrExecutionFailed
