// Copyright (C) 2017 go-nebulas authors
//
// This file is part of the go-nebulas library.
//
// the go-nebulas library is free software: you can redistribute it and/or modify
// it under the terms of the GNU General Public License as published by
// the Free Software Foundation, either version 3 of the License, or
// (at your option) any later version.
//
// the go-nebulas library is distributed in the hope that it will be useful,
// but WITHOUT ANY WARRANTY; without even the implied warranty of
// MERCHANTABILITY or FITNESS FOR A PARTICULAR PURPOSE.  See the
// GNU General Public License for more details.
//
// You should have received a copy of the GNU General Public License
// along with the go-nebulas library.  If not, see <http://www.gnu.org/licenses/>.
//

package nvm

/*
#include <stdlib.h>
#cgo CFLAGS:
#cgo LDFLAGS: -L${SRCDIR}/native-lib -lnebulasv8

#include "v8/engine.h"

// Forward declaration.
void V8Log_cgo(int level, const char *msg);

char *RequireDelegateFunc_cgo(void *handler, const char *filename, size_t *lineOffset);

char *StorageGetFunc_cgo(void *handler, const char *key, size_t *gasCnt);
int StoragePutFunc_cgo(void *handler, const char *key, const char *value, size_t *gasCnt);
int StorageDelFunc_cgo(void *handler, const char *key, size_t *gasCnt);

char *GetTxByHashFunc_cgo(void *handler, const char *hash);
char *GetAccountStateFunc_cgo(void *handler, const char *address);
int TransferFunc_cgo(void *handler, const char *to, const char *value);
int VerifyAddressFunc_cgo(void *handler, const char *address);

void EventTriggerFunc_cgo(void *handler, const char *topic, const char *data, size_t *gasCnt);

*/
import "C"
import (
	"fmt"
	"strings"
	"sync"
	"unsafe"

	"encoding/json"

	lru "github.com/hashicorp/golang-lru"
	"github.com/nebulasio/go-nebulas/core"
	"github.com/nebulasio/go-nebulas/crypto/hash"
	"github.com/nebulasio/go-nebulas/util/byteutils"
	"github.com/nebulasio/go-nebulas/util/logging"
	"github.com/sirupsen/logrus"
)

const (
	// ExecutionTimeoutInSeconds max v8 execution timeout.
	ExecutionTimeoutInSeconds = 5
)
const (
	ExecutionTimeOutErr = 2
)

//engine_v8 private data
var (
	v8engineOnce         = sync.Once{}
	storages             = make(map[uint64]*V8Engine, 1024)
	storagesIdx          = uint64(0)
	storagesLock         = sync.RWMutex{}
	engines              = make(map[*C.V8Engine]*V8Engine, 1024)
	enginesLock          = sync.RWMutex{}
	sourceModuleCache, _ = lru.New(40960)
	inject               = 0
	hit                  = 0
)

// V8Engine v8 engine.
type V8Engine struct {
	ctx                                     *Context
	modules                                 Modules
	v8engine                                *C.V8Engine
	strictDisallowUsageOfInstructionCounter int
	enableLimits                            bool
	limitsOfExecutionInstructions           uint64
	limitsOfTotalMemorySize                 uint64
	actualCountOfExecutionInstructions      uint64
	actualTotalMemorySize                   uint64
	lcsHandler                              uint64
	gcsHandler                              uint64
}

type sourceModuleItem struct {
	source                    string
	sourceLineOffset          int
	traceableSource           string
	traceableSourceLineOffset int
}

// InitV8Engine initialize the v8 engine.
func InitV8Engine() {
	C.Initialize()

	// Logger.
	C.InitializeLogger((C.LogFunc)(unsafe.Pointer(C.V8Log_cgo)))

	// Require.
	C.InitializeRequireDelegate((C.RequireDelegate)(unsafe.Pointer(C.RequireDelegateFunc_cgo)))

	// Storage.
	C.InitializeStorage((C.StorageGetFunc)(unsafe.Pointer(C.StorageGetFunc_cgo)), (C.StoragePutFunc)(unsafe.Pointer(C.StoragePutFunc_cgo)), (C.StorageDelFunc)(unsafe.Pointer(C.StorageDelFunc_cgo)))

	// Blockchain.
	C.InitializeBlockchain((C.GetTxByHashFunc)(unsafe.Pointer(C.GetTxByHashFunc_cgo)), (C.GetAccountStateFunc)(unsafe.Pointer(C.GetAccountStateFunc_cgo)), (C.TransferFunc)(unsafe.Pointer(C.TransferFunc_cgo)), (C.VerifyAddressFunc)(unsafe.Pointer(C.VerifyAddressFunc_cgo)))

	// Event.
	C.InitializeEvent((C.EventTriggerFunc)(unsafe.Pointer(C.EventTriggerFunc_cgo)))
}

// DisposeV8Engine dispose the v8 engine.
func DisposeV8Engine() {
	C.Dispose()
}

// NewV8Engine return new V8Engine instance.
func NewV8Engine(ctx *Context) *V8Engine {
	v8engineOnce.Do(func() {
		InitV8Engine()
	})

	engine := &V8Engine{
		ctx:      ctx,
		modules:  NewModules(),
		v8engine: C.CreateEngine(),
		strictDisallowUsageOfInstructionCounter: 1, // enable by default.
		enableLimits:                            true,
		limitsOfExecutionInstructions:           0,
		limitsOfTotalMemorySize:                 0,
		actualCountOfExecutionInstructions:      0,
		actualTotalMemorySize:                   0,
	}

	(func() {
		enginesLock.Lock()
		defer enginesLock.Unlock()
		engines[engine.v8engine] = engine
	})()

	(func() {
		storagesLock.Lock()
		defer storagesLock.Unlock()

		storagesIdx++
		engine.lcsHandler = storagesIdx
		storagesIdx++
		engine.gcsHandler = storagesIdx

		storages[engine.lcsHandler] = engine
		storages[engine.gcsHandler] = engine
	})()
	// engine.v8engine.lcs = C.uintptr_t(engine.lcsHandler)
	// engine.v8engine.gcs = C.uintptr_t(engine.gcsHandler)
	return engine
}

// SetEnableLimit eval switch
func (e *V8Engine) SetEnableLimit(isLimit bool) {
	e.enableLimits = isLimit
}

// Dispose dispose all resources.
func (e *V8Engine) Dispose() {
	storagesLock.Lock()
	delete(storages, e.lcsHandler)
	delete(storages, e.gcsHandler)
	storagesLock.Unlock()

	enginesLock.Lock()
	delete(engines, e.v8engine)
	enginesLock.Unlock()

	C.DeleteEngine(e.v8engine)
}

// Context returns engine context
func (e *V8Engine) Context() *Context {
	return e.ctx
}

// SetTestingFlag set testing flag, default is False.
func (e *V8Engine) SetTestingFlag(flag bool) {
	// deprecated.
	/*if flag {
		e.v8engine.testing = C.int(1)
	} else {
		e.v8engine.testing = C.int(0)
	}*/
}

// SetExecutionLimits set execution limits of V8 Engine, prevent Halting Problem.
func (e *V8Engine) SetExecutionLimits(limitsOfExecutionInstructions, limitsOfTotalMemorySize uint64) error {
	e.v8engine.limits_of_executed_instructions = C.size_t(limitsOfExecutionInstructions)
	e.v8engine.limits_of_total_memory_size = C.size_t(limitsOfTotalMemorySize)

	logging.VLog().WithFields(logrus.Fields{
		"limits_of_executed_instructions": limitsOfExecutionInstructions,
		"limits_of_total_memory_size":     limitsOfTotalMemorySize,
	}).Debug("set execution limits.")

	e.limitsOfExecutionInstructions = limitsOfExecutionInstructions
	e.limitsOfTotalMemorySize = limitsOfTotalMemorySize

	if limitsOfExecutionInstructions == 0 || limitsOfTotalMemorySize == 0 {
		logging.VLog().Debugf("limit args has empty. limitsOfExecutionInstructions:%v,limitsOfTotalMemorySize:%d", limitsOfExecutionInstructions, limitsOfTotalMemorySize)
		return ErrLimitHasEmpty
	}
	// V8 needs at least 6M heap memory.
	if limitsOfTotalMemorySize > 0 && limitsOfTotalMemorySize < 6000000 {
		logging.VLog().Debugf("V8 needs at least 6M (6000000) heap memory, your limitsOfTotalMemorySize (%d) is too low.", limitsOfTotalMemorySize)
		return ErrSetMemorySmall
	}
	return nil
}

// ExecutionInstructions returns the execution instructions
func (e *V8Engine) ExecutionInstructions() uint64 {
	return e.actualCountOfExecutionInstructions
}

// TranspileTypeScript transpile typescript to javascript and return it.
func (e *V8Engine) TranspileTypeScript(source string) (string, int, error) {
	cSource := C.CString(source)
	defer C.free(unsafe.Pointer(cSource))

	lineOffset := C.int(0)
	jsSource := C.TranspileTypeScriptModuleThread(e.v8engine, cSource, &lineOffset)
	if jsSource == nil {
		return "", 0, ErrTranspileTypeScriptFailed
	}

	defer C.free(unsafe.Pointer(jsSource))
	// defer C.DecoratorOutPut(e.v8engine)
	return C.GoString(jsSource), int(lineOffset), nil

}

// InjectTracingInstructions process the source to inject tracing instructions.
func (e *V8Engine) InjectTracingInstructions(source string) (string, int, error) {
	cSource := C.CString(source)
	defer C.free(unsafe.Pointer(cSource))

	lineOffset := C.int(0)

	traceableCSource := C.InjectTracingInstructionsThread(e.v8engine, cSource, &lineOffset, C.int(e.strictDisallowUsageOfInstructionCounter))
	// traceableCSource := e.v8engine.result
	if traceableCSource == nil {
		return "", 0, ErrInjectTracingInstructionFailed
	}

	// defer C.DecoratorOutPut(e.v8engine)
	defer C.free(unsafe.Pointer(traceableCSource))
	return C.GoString(traceableCSource), int(lineOffset), nil
}

// CollectTracingStats collect tracing data from v8 engine.
func (e *V8Engine) CollectTracingStats() {
	// read memory stats.
	C.ReadMemoryStatistics(e.v8engine)

	e.actualCountOfExecutionInstructions = uint64(e.v8engine.stats.count_of_executed_instructions)
	e.actualTotalMemorySize = uint64(e.v8engine.stats.total_memory_size)
}

// RunScriptSource run js source.
func (e *V8Engine) RunScriptSource(source string, sourceLineOffset int) (string, error) {

	cSource := C.CString(source)
	defer C.free(unsafe.Pointer(cSource))

	var (
		result  string
		err     error
		ret     C.int
		cResult *C.char
	)
<<<<<<< HEAD
	done := make(chan bool)

	err = nil
	go func() {
		select {
		case <-done:
			return
		case <-time.After(ExecutionTimeoutInSeconds * time.Second):
			C.TerminateExecution(e.v8engine) //ToDo TerminateExecution can kill RunScriptSource
			err = ErrExecutionTimeout

			// wait for C.RunScriptSource() returns.
			select {
			case <-done:
			}
		}
	}()

	ret = C.RunScriptSource(&cResult, e.v8engine, cSource, C.int(sourceLineOffset), C.uintptr_t(e.lcsHandler),
		C.uintptr_t(e.gcsHandler))
	done <- true
	if err == nil && ret != 0 {
=======
	// done := make(chan bool, 1)
	// go func() {
	// 	ret = C.RunScriptSource(&cResult, e.v8engine, cSource, C.int(sourceLineOffset), C.uintptr_t(e.lcsHandler),
	// 		C.uintptr_t(e.gcsHandler))
	// 	done <- true
	// }()
	ret = C.RunScriptSourceThread(&cResult, e.v8engine, cSource, C.int(sourceLineOffset), C.uintptr_t(e.lcsHandler),
		C.uintptr_t(e.gcsHandler))

	if ret == ExecutionTimeOutErr {
		err = ErrExecutionTimeout
	} else if ret == 1 {
>>>>>>> a436cd22
		err = core.ErrExecutionFailed
	}

	logging.CLog().Infof("run end")
	if cResult != nil {
		result = C.GoString(cResult)
		// C.DecoratorOutPut(e.v8engine)
		// e.v8engine.result = nil
		C.free(unsafe.Pointer(cResult))
	} else if ret == 0 {
		result = "\"\"" // default JSON String.
	}

	// collect tracing stats.
	e.CollectTracingStats()
	if e.limitsOfExecutionInstructions > 0 && e.limitsOfExecutionInstructions < e.actualCountOfExecutionInstructions {
		// Reach instruction limits.
		err = ErrInsufficientGas
	} else if e.limitsOfTotalMemorySize > 0 && e.limitsOfTotalMemorySize < e.actualTotalMemorySize {
		// reach memory limits.
		err = ErrExceedMemoryLimits
	}
	if e.actualCountOfExecutionInstructions > e.limitsOfExecutionInstructions || err == ErrExceedMemoryLimits { //ToDo ErrExceedMemoryLimits value is same in each linux
		e.actualCountOfExecutionInstructions = e.limitsOfExecutionInstructions //ToDo memory pass whether exhaust ?
	}

	return result, err
}

// DeployAndInit a contract
func (e *V8Engine) DeployAndInit(source, sourceType, args string) (string, error) {
	return e.RunContractScript(source, sourceType, "init", args)
}

// Call function in a script
func (e *V8Engine) Call(source, sourceType, function, args string) (string, error) {
	if core.PublicFuncNameChecker.MatchString(function) == false {
		logging.VLog().Debugf("Invalid function: %v", function)
		return "", ErrDisallowCallNotStandardFunction
	}
	if strings.EqualFold("init", function) == true {
		return "", ErrDisallowCallPrivateFunction
	}
	return e.RunContractScript(source, sourceType, function, args)
}

// RunContractScript execute script in Smart Contract's way.
func (e *V8Engine) RunContractScript(source, sourceType, function, args string) (string, error) {
	var runnableSource string
	var sourceLineOffset int
	var err error

	switch sourceType {
	case core.SourceTypeJavaScript:
		runnableSource, sourceLineOffset, err = e.prepareRunnableContractScript(source, function, args)
	case core.SourceTypeTypeScript:
		// transpile to javascript.
		jsSource, _, err := e.TranspileTypeScript(source)
		if err != nil {
			return "", err
		}
		runnableSource, sourceLineOffset, err = e.prepareRunnableContractScript(jsSource, function, args)
	default:
		return "", ErrUnsupportedSourceType
	}

	if err != nil {
		return "", err
	}
	if e.ctx.block.Height() >= core.NvmMemoryLimitWithoutInjectHeight {
		e.CollectTracingStats()
		mem := e.actualTotalMemorySize + core.DefaultLimitsOfTotalMemorySize
		logging.CLog().Infof("cost mem:%v, mem limit:%v", e.actualTotalMemorySize, mem)
		if err := e.SetExecutionLimits(e.limitsOfExecutionInstructions, mem); err != nil {
			return "", err
		}
	}
	if runnableSource == "" || sourceLineOffset == 0 {

	}
	// return "", nil
	logging.CLog().Infof("begin run script")
	return e.RunScriptSource(runnableSource, sourceLineOffset)
}

// AddModule add module.
func (e *V8Engine) AddModule(id, source string, sourceLineOffset int) error {
	// inject tracing instruction when enable limits.
	if e.enableLimits {
		var item *sourceModuleItem
		sourceHash := byteutils.Hex(hash.Sha3256([]byte(source)))

		// try read from cache.
		if sourceModuleCache.Contains(sourceHash) { //ToDo cache whether need into db
			value, _ := sourceModuleCache.Get(sourceHash)
			item = value.(*sourceModuleItem)
		}

		if item == nil {
			traceableSource, lineOffset, err := e.InjectTracingInstructions(source)
			if err != nil {
				logging.VLog().WithFields(logrus.Fields{
					"err": err,
				}).Debug("Failed to inject tracing instruction.")
				return err
			}

			item = &sourceModuleItem{
				source:                    source,
				sourceLineOffset:          sourceLineOffset,
				traceableSource:           traceableSource,
				traceableSourceLineOffset: lineOffset,
			}

			// put to cache.
			sourceModuleCache.Add(sourceHash, item)
		}

		source = item.traceableSource
		sourceLineOffset = item.traceableSourceLineOffset
	}

	e.modules.Add(NewModule(id, source, sourceLineOffset))
	return nil
}

func (e *V8Engine) prepareRunnableContractScript(source, function, args string) (string, int, error) {
	sourceLineOffset := 0

	// add module.
	const ModuleID string = "contract.js"
	if err := e.AddModule(ModuleID, source, sourceLineOffset); err != nil {
		return "", 0, err
	}

	// prepare for execute.
	block := toSerializableBlock(e.ctx.block)
	blockJSON, err := json.Marshal(block)
	if err != nil {
		return "", 0, err
	}
	tx := toSerializableTransaction(e.ctx.tx)
	txJSON, err := json.Marshal(tx)
	if err != nil {
		return "", 0, err
	}

	var runnableSource string
	var argsInput []byte
	if len(args) > 0 {
		var argsObj []interface{}
		if err := json.Unmarshal([]byte(args), &argsObj); err != nil {
			return "", 0, ErrArgumentsFormat
		}
		if argsInput, err = json.Marshal(argsObj); err != nil {
			return "", 0, ErrArgumentsFormat
		}

	} else {
		argsInput = []byte("[]")
	}
	runnableSource = fmt.Sprintf(`Blockchain.blockParse("%s");
									Blockchain.transactionParse("%s");
									var __contract = require("%s");
									var __instance = new __contract();
									__instance["%s"].apply(__instance, JSON.parse("%s"));`,
		formatArgs(string(blockJSON)), formatArgs(string(txJSON)),
		ModuleID, function, formatArgs(string(argsInput)))
	return runnableSource, 0, nil
}

func getEngineByStorageHandler(handler uint64) (*V8Engine, Account) {
	storagesLock.RLock()
	engine := storages[handler]
	storagesLock.RUnlock()

	if engine == nil {
		logging.VLog().WithFields(logrus.Fields{
			"wantedHandler": handler,
		}).Error("wantedHandler is not found.")
		return nil, nil
	}

	if engine.lcsHandler == handler {
		return engine, engine.ctx.contract
	} else if engine.gcsHandler == handler {
		// disable gcs according to issue https://github.com/nebulasio/go-nebulas/issues/23.
		return nil, nil
		// return engine, engine.ctx.owner
	} else {
		logging.VLog().WithFields(logrus.Fields{
			"lcsHandler":    engine.lcsHandler,
			"gcsHandler":    engine.gcsHandler,
			"wantedHandler": handler,
		}).Error("in-consistent storage handler.")
		return nil, nil
	}
}

func getEngineByEngineHandler(handler unsafe.Pointer) *V8Engine {
	v8engine := (*C.V8Engine)(handler)
	enginesLock.RLock()
	defer enginesLock.RUnlock()

	return engines[v8engine]
}

func formatArgs(s string) string {
	s = strings.Replace(s, "\\", "\\\\", -1)
	s = strings.Replace(s, "\n", "\\n", -1)
	s = strings.Replace(s, "\r", "\\r", -1)
	s = strings.Replace(s, "\"", "\\\"", -1)
	return s
}<|MERGE_RESOLUTION|>--- conflicted
+++ resolved
@@ -64,6 +64,7 @@
 	ExecutionTimeoutInSeconds = 5
 )
 const (
+	ExecutionFailedErr  = 1
 	ExecutionTimeOutErr = 2
 )
 
@@ -288,30 +289,6 @@
 		ret     C.int
 		cResult *C.char
 	)
-<<<<<<< HEAD
-	done := make(chan bool)
-
-	err = nil
-	go func() {
-		select {
-		case <-done:
-			return
-		case <-time.After(ExecutionTimeoutInSeconds * time.Second):
-			C.TerminateExecution(e.v8engine) //ToDo TerminateExecution can kill RunScriptSource
-			err = ErrExecutionTimeout
-
-			// wait for C.RunScriptSource() returns.
-			select {
-			case <-done:
-			}
-		}
-	}()
-
-	ret = C.RunScriptSource(&cResult, e.v8engine, cSource, C.int(sourceLineOffset), C.uintptr_t(e.lcsHandler),
-		C.uintptr_t(e.gcsHandler))
-	done <- true
-	if err == nil && ret != 0 {
-=======
 	// done := make(chan bool, 1)
 	// go func() {
 	// 	ret = C.RunScriptSource(&cResult, e.v8engine, cSource, C.int(sourceLineOffset), C.uintptr_t(e.lcsHandler),
@@ -323,8 +300,7 @@
 
 	if ret == ExecutionTimeOutErr {
 		err = ErrExecutionTimeout
-	} else if ret == 1 {
->>>>>>> a436cd22
+	} else if ret == ExecutionFailedErr {
 		err = core.ErrExecutionFailed
 	}
 
