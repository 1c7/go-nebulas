package nvm

import (
	"errors"

	"github.com/nebulasio/go-nebulas/core"
	"github.com/nebulasio/go-nebulas/core/pb"
	"github.com/nebulasio/go-nebulas/core/state"
	"github.com/nebulasio/go-nebulas/storage"
	"github.com/nebulasio/go-nebulas/util"
	"github.com/nebulasio/go-nebulas/util/byteutils"
)

// Error Types
var (
	ErrEngineRepeatedStart      = errors.New("engine repeated start")
	ErrEngineNotStart           = errors.New("engine not start")
	ErrContextConstructArrEmpty = errors.New("context construct err by args empty")
	ErrEngineNotFound           = errors.New("Failed to get engine")

	ErrDisallowCallPrivateFunction     = errors.New("disallow call private function")
	ErrExecutionTimeout                = errors.New("execution timeout")
	ErrInsufficientGas                 = errors.New("insufficient gas")
	ErrExceedMemoryLimits              = errors.New("exceed memory limits")
	ErrInjectTracingInstructionFailed  = errors.New("inject tracing instructions failed")
	ErrTranspileTypeScriptFailed       = errors.New("transpile TypeScript failed")
	ErrUnsupportedSourceType           = errors.New("unsupported source type")
	ErrArgumentsFormat                 = errors.New("arguments format error")
	ErrLimitHasEmpty                   = errors.New("limit args has empty")
	ErrSetMemorySmall                  = errors.New("set memory small than v8 limit")
	ErrDisallowCallNotStandardFunction = errors.New("disallow call not standard function")

	ErrNvmNumLimit          = errors.New("out of limit nvm count")
	ErrInnerTransferFailed  = errors.New("inner transfer failed")
	ErrInnerInsufficientGas = errors.New("preparation inner nvm insufficient gas")
	ErrInnerInsufficientMem = errors.New("preparation inner nvm insufficient mem")
)

//define
var (
	EventNameSpaceContract    = "chain.contract" //ToRefine: move to core
	InnerTransactionErrPrefix = "inner transation err ["
	InnerTransactionErrEnding = "] engine index:%v"
)

//common err
var (
	ErrKeyNotFound = storage.ErrKeyNotFound
)

//transfer err code enum
const (
	TransferFuncSuccess = iota
	TransferSuccess
	TransferGetEngineErr
	TransferAddressParseErr
	TransferGetAccountErr
	TransferStringToBigIntErr
	TransferSubBalance
	TransferAddBalance
	TransferRecordEventFailed
	TransferAddressFailed
)

<<<<<<< HEAD
//the max recent block number can query
const (
	maxQueryBlockInfoValidTime = 30
	maxBlockOffset             = maxQueryBlockInfoValidTime * 24 * 3600 * 1000 / 15000 //TODO:dpos.BlockIntervalInMs
)

// define gas consume
const (
	// crypto
	CryptoSha256GasBase         = 20000
	CryptoSha3256GasBase        = 20000
	CryptoRipemd160GasBase      = 20000
	CryptoRecoverAddressGasBase = 100000
	CryptoMd5GasBase            = 6000
	CryptoBase64GasBase         = 3000

	//In blockChain
	GetTxByHashGasBase     = 1000
	GetAccountStateGasBase = 2000
	TransferGasBase        = 2000
	VerifyAddressGasBase   = 100
	GetPreBlockHashGasBase = 2000
	GetPreBlockSeedGasBase = 2000
=======
//MultiV8error err info, err only in InnerContractFunc .so not to deine #
type MultiV8error struct {
	errCode uint32
	index   uint32
	errStr  string
}

//nvm args define //TODO: 确定所有值的大小
var (
	MultiNvmMax               = 3
	GetTxByHashFuncCost       = 1000
	GetAccountStateFuncCost   = 1000
	TransferFuncCost          = 2000
	VerifyAddressFuncCost     = 100
	GetContractSourceFuncCost = 5000
	InnerContractFuncCost     = 30000
>>>>>>> dd4deb8a
)

// Block interface breaks cycle import dependency and hides unused services.
type Block interface {
	Hash() byteutils.Hash
	Height() uint64 // ToAdd: timestamp interface
	Timestamp() int64
	RandomSeed() string
	RandomAvailable() bool
	DateAvailable() bool
}

// Transaction interface breaks cycle import dependency and hides unused services.
type Transaction interface {
	ChainID() uint32
	Hash() byteutils.Hash
	From() *core.Address
	To() *core.Address
	Value() *util.Uint128
	Nonce() uint64
	Timestamp() int64
	GasPrice() *util.Uint128
	GasLimit() *util.Uint128
}

// Account interface breaks cycle import dependency and hides unused services.
type Account interface {
	Address() byteutils.Hash
	Balance() *util.Uint128
	Nonce() uint64
	AddBalance(value *util.Uint128) error
	SubBalance(value *util.Uint128) error
	Put(key []byte, value []byte) error
	Get(key []byte) ([]byte, error)
	Del(key []byte) error
	ContractMeta() *corepb.ContractMeta
}

// WorldState interface breaks cycle import dependency and hides unused services.
type WorldState interface {
	GetOrCreateUserAccount(addr byteutils.Hash) (state.Account, error)
	GetTx(txHash byteutils.Hash) ([]byte, error)
	RecordEvent(txHash byteutils.Hash, event *state.Event)
<<<<<<< HEAD
	GetBlockHashByHeight(height uint64) ([]byte, error)
	GetBlock(txHash byteutils.Hash) ([]byte, error)
=======
	CreateContractAccount(owner byteutils.Hash, birthPlace byteutils.Hash) (state.Account, error)
	Dynasty() ([]byteutils.Hash, error)
	DynastyRoot() byteutils.Hash
	FetchEvents(byteutils.Hash) ([]*state.Event, error)
	GetContractAccount(addr byteutils.Hash) (state.Account, error)
	PutTx(txHash byteutils.Hash, txBytes []byte) error
	RecordGas(from string, gas *util.Uint128) error
	Reset(addr byteutils.Hash) error //Need to consider risk
>>>>>>> dd4deb8a
}<|MERGE_RESOLUTION|>--- conflicted
+++ resolved
@@ -62,7 +62,6 @@
 	TransferAddressFailed
 )
 
-<<<<<<< HEAD
 //the max recent block number can query
 const (
 	maxQueryBlockInfoValidTime = 30
@@ -86,7 +85,8 @@
 	VerifyAddressGasBase   = 100
 	GetPreBlockHashGasBase = 2000
 	GetPreBlockSeedGasBase = 2000
-=======
+)
+
 //MultiV8error err info, err only in InnerContractFunc .so not to deine #
 type MultiV8error struct {
 	errCode uint32
@@ -103,7 +103,6 @@
 	VerifyAddressFuncCost     = 100
 	GetContractSourceFuncCost = 5000
 	InnerContractFuncCost     = 30000
->>>>>>> dd4deb8a
 )
 
 // Block interface breaks cycle import dependency and hides unused services.
@@ -147,11 +146,9 @@
 	GetOrCreateUserAccount(addr byteutils.Hash) (state.Account, error)
 	GetTx(txHash byteutils.Hash) ([]byte, error)
 	RecordEvent(txHash byteutils.Hash, event *state.Event)
-<<<<<<< HEAD
 	GetBlockHashByHeight(height uint64) ([]byte, error)
 	GetBlock(txHash byteutils.Hash) ([]byte, error)
-=======
-	CreateContractAccount(owner byteutils.Hash, birthPlace byteutils.Hash) (state.Account, error)
+	CreateContractAccount(owner byteutils.Hash, birthPlace byteutils.Hash, contractMeta *corepb.ContractMeta) (state.Account, error)
 	Dynasty() ([]byteutils.Hash, error)
 	DynastyRoot() byteutils.Hash
 	FetchEvents(byteutils.Hash) ([]*state.Event, error)
@@ -159,5 +156,4 @@
 	PutTx(txHash byteutils.Hash, txBytes []byte) error
 	RecordGas(from string, gas *util.Uint128) error
 	Reset(addr byteutils.Hash) error //Need to consider risk
->>>>>>> dd4deb8a
 }