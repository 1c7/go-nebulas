--- conflicted
+++ resolved
@@ -90,13 +90,8 @@
 			owner := context.GetOrCreateUserAccount([]byte("account1"))
 			contract, _ := context.CreateContractAccount([]byte("account2"), nil)
 
-<<<<<<< HEAD
-			engine := NewV8Engine(balanceTrie, lcsTrie, gcsTrie)
+			engine := NewV8Engine(owner, contract, context)
 			err = engine.DeployAndInit(string(data), tt.initArgs)
-=======
-			engine := NewV8Engine(owner, contract, context)
-			err = engine.DeployAndInit(string(data), tt.init_args)
->>>>>>> d66ea946
 			assert.Nil(t, err)
 			engine.Dispose()
 
@@ -105,13 +100,8 @@
 			assert.Nil(t, err)
 			engine.Dispose()
 
-<<<<<<< HEAD
-			engine = NewV8Engine(balanceTrie, lcsTrie, gcsTrie)
+			engine = NewV8Engine(owner, contract, context)
 			err = engine.Call(string(data), "verify", tt.verifyArgs)
-=======
-			engine = NewV8Engine(owner, contract, context)
-			err = engine.Call(string(data), "verify", tt.verify_args)
->>>>>>> d66ea946
 			assert.Nil(t, err)
 			engine.Dispose()
 
@@ -121,13 +111,8 @@
 			owner = context.GetOrCreateUserAccount([]byte("account1"))
 			contract, _ = context.CreateContractAccount([]byte("account2"), nil)
 
-<<<<<<< HEAD
-			engine = NewV8Engine(balanceTrie, lcsTrie, gcsTrie)
+			engine = NewV8Engine(owner, contract, context)
 			err = engine.Call(string(data), "verify", tt.verifyArgs)
-=======
-			engine = NewV8Engine(owner, contract, context)
-			err = engine.Call(string(data), "verify", tt.verify_args)
->>>>>>> d66ea946
 			assert.NotNil(t, err)
 			engine.Dispose()
 
