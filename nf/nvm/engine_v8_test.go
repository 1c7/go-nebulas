// Copyright (C) 2017 go-nebulas authors
//
// This file is part of the go-nebulas library.
//
// the go-nebulas library is free software: you can redistribute it and/or modify
// it under the terms of the GNU General Public License as published by
// the Free Software Foundation, either version 3 of the License, or
// (at your option) any later version.
//
// the go-nebulas library is distributed in the hope that it will be useful,
// but WITHOUT ANY WARRANTY; without even the implied warranty of
// MERCHANTABILITY or FITNESS FOR A PARTICULAR PURPOSE.  See the
// GNU General Public License for more details.
//
// You should have received a copy of the GNU General Public License
// along with the go-nebulas library.  If not, see <http://www.gnu.org/licenses/>.
//

package nvm

import (
	"bufio"
	"bytes"
	"flag"
	"fmt"
	"io/ioutil"
	"os"
	"strings"
	"sync"
	"testing"

	"github.com/nebulasio/go-nebulas/core/state"
	"github.com/nebulasio/go-nebulas/storage"
	"github.com/nebulasio/go-nebulas/util"
	"github.com/nebulasio/go-nebulas/util/logging"
	log "github.com/sirupsen/logrus"
	"github.com/stretchr/testify/assert"
	"github.com/stretchr/testify/require"
)

func TestMain(m *testing.M) {
	logging.EnableFuncNameLogger()

	flag.Parse()
	os.Exit(m.Run())
}

func testContextBlock() *ContextBlock {
	return &ContextBlock{
		Coinbase: "0eb3be2db3a534c192be5570c6c42f59",
		Nonce:    1,
		Hash:     "5e6d587f26121f96a07cf4b8b569aac1",
		Height:   2,
	}
}

func testContextTransaction() *ContextTransaction {
	return &ContextTransaction{
		Nonce:    3,
		Hash:     "c7174759e86c59dcb7df87def82f61eb",
		GasPrice: util.NewUint128FromInt(1),
	}
}

func TestRunScriptSource(t *testing.T) {
	tests := []struct {
		filepath    string
		expectedErr error
	}{
		{"test/test_require.js", nil},
		{"test/test_console.js", nil},
		{"test/test_storage_handlers.js", nil},
		{"test/test_storage_class.js", nil},
		{"test/test_storage.js", nil},
		{"test/test_eval.js", ErrExecutionFailed},
	}

	for _, tt := range tests {
		t.Run(tt.filepath, func(t *testing.T) {
			data, err := ioutil.ReadFile(tt.filepath)
			assert.Nil(t, err, "filepath read error")

			mem, _ := storage.NewMemoryStorage()
			context, _ := state.NewAccountState(nil, mem)
			owner := context.GetOrCreateUserAccount([]byte("account1"))
			owner.AddBalance(util.NewUint128FromInt(1000000000))
			contract, _ := context.CreateContractAccount([]byte("account2"), nil)

			ctx := NewContext(testContextBlock(), testContextTransaction(), owner, contract, context)
			engine := NewV8Engine(ctx)
			engine.SetExecutionLimits(1000, 10000000)
			err = engine.RunScriptSource(string(data), 0)
			assert.Equal(t, tt.expectedErr, err)
			engine.Dispose()
		})
	}
}

func TestRunScriptSourceInModule(t *testing.T) {
	tests := []struct {
		filepath    string
		expectedErr error
	}{
		{"./test/test_require.js", nil},
		{"./test/test_console.js", nil},
		{"./test/test_storage_handlers.js", nil},
		{"./test/test_storage_class.js", nil},
		{"./test/test_storage.js", nil},
		{"./test/test_ERC20.js", nil},
		{"./test/test_eval.js", ErrExecutionFailed},
	}

	for _, tt := range tests {
		t.Run(tt.filepath, func(t *testing.T) {
			data, err := ioutil.ReadFile(tt.filepath)
			assert.Nil(t, err, "filepath read error")

			mem, _ := storage.NewMemoryStorage()
			context, _ := state.NewAccountState(nil, mem)
			owner := context.GetOrCreateUserAccount([]byte("account1"))
			owner.AddBalance(util.NewUint128FromInt(1000000000))
			contract, _ := context.CreateContractAccount([]byte("account2"), nil)

			ctx := NewContext(nil, owner, contract, context)
			engine := NewV8Engine(ctx)
			engine.SetExecutionLimits(1000, 10000000)
			engine.AddModule(tt.filepath, string(data), 0)
			runnableSource := fmt.Sprintf("require(\"%s\");", tt.filepath)
			err = engine.RunScriptSource(runnableSource, 0)
			assert.Equal(t, tt.expectedErr, err)
			engine.Dispose()
		})
	}
}
func TestRunScriptSourceWithLimits(t *testing.T) {
	tests := []struct {
		filepath                      string
		limitsOfExecutionInstructions uint64
		limitsOfTotalMemorySize       uint64
		expectedErr                   error
	}{
		{"test/test_oom_1.js", 100000, 0, ErrInsufficientGas},
		{"test/test_oom_1.js", 0, 50000000, ErrExceedMemoryLimits},
		{"test/test_oom_1.js", 100000, 50000000, ErrInsufficientGas},
		{"test/test_oom_1.js", 500000, 7000000, ErrExceedMemoryLimits},

		{"test/test_oom_2.js", 100000, 0, ErrInsufficientGas},
		{"test/test_oom_2.js", 0, 8000000, ErrExceedMemoryLimits},
		{"test/test_oom_2.js", 100000, 8000000, ErrInsufficientGas},
		{"test/test_oom_2.js", 1000000, 7000000, ErrExceedMemoryLimits},
	}

	for _, tt := range tests {
		t.Run(tt.filepath, func(t *testing.T) {
			data, err := ioutil.ReadFile(tt.filepath)
			assert.Nil(t, err, "filepath read error")

			mem, _ := storage.NewMemoryStorage()
			context, _ := state.NewAccountState(nil, mem)
			owner := context.GetOrCreateUserAccount([]byte("account1"))
			owner.AddBalance(util.NewUint128FromInt(100000))
			contract, _ := context.CreateContractAccount([]byte("account2"), nil)
<<<<<<< HEAD
			ctx := NewContext(nil, owner, contract, context)

			// direct run.
			(func() {
				engine := NewV8Engine(ctx)
				engine.SetExecutionLimits(tt.limitsOfExecutionInstructions, tt.limitsOfTotalMemorySize)
				err = engine.RunScriptSource(string(data), 0)
				assert.Equal(t, tt.expectedErr, err)
				engine.Dispose()
			})()

			// modularized run.
			(func() {
				moduleID := fmt.Sprintf("./%s", tt.filepath)
				runnableSource := fmt.Sprintf("require(\"%s\");", moduleID)

				engine := NewV8Engine(ctx)
				engine.SetExecutionLimits(tt.limitsOfExecutionInstructions, tt.limitsOfTotalMemorySize)
				engine.AddModule(moduleID, string(data), 0)
				err = engine.RunScriptSource(runnableSource, 0)
				assert.Equal(t, tt.expectedErr, err)
				engine.Dispose()
			})()
=======

			ctx := NewContext(testContextBlock(), testContextTransaction(), owner, contract, context)
			engine := NewV8Engine(ctx)
			engine.SetExecutionLimits(tt.limitsOfExecutionInstructions, tt.limitsOfTotalMemorySize)
			err = engine.RunScriptSource(string(data), 0)
			assert.Equal(t, tt.expectedErr, err)
			engine.Dispose()
>>>>>>> 699429a7
		})
	}
}

func TestRunScriptSourceTimeout(t *testing.T) {
	tests := []struct {
		filepath string
	}{
		{"test/test_infinite_loop.js"},
	}

	for _, tt := range tests {
		t.Run(tt.filepath, func(t *testing.T) {
			data, err := ioutil.ReadFile(tt.filepath)
			assert.Nil(t, err, "filepath read error")

			mem, _ := storage.NewMemoryStorage()
			context, _ := state.NewAccountState(nil, mem)
			owner := context.GetOrCreateUserAccount([]byte("account1"))
			contract, _ := context.CreateContractAccount([]byte("account2"), nil)
<<<<<<< HEAD
			ctx := NewContext(nil, owner, contract, context)

			// direct run.
			(func() {
				engine := NewV8Engine(ctx)
				err = engine.RunScriptSource(string(data), 0)
				assert.Equal(t, ErrExecutionTimeout, err)
				engine.Dispose()
			})()

			// modularized run.
			(func() {
				moduleID := fmt.Sprintf("./%s", tt.filepath)
				runnableSource := fmt.Sprintf("require(\"%s\");", moduleID)

				engine := NewV8Engine(ctx)
				engine.AddModule(moduleID, string(data), 0)
				err = engine.RunScriptSource(runnableSource, 0)
				assert.Equal(t, ErrExecutionTimeout, err)
				engine.Dispose()
			})()
=======

			ctx := NewContext(testContextBlock(), testContextTransaction(), owner, contract, context)
			engine := NewV8Engine(ctx)
			err = engine.RunScriptSource(string(data), 0)
			assert.Equal(t, ErrExecutionTimeout, err)
			engine.Dispose()
>>>>>>> 699429a7
		})
	}
}

func TestDeployAndInitAndCall(t *testing.T) {
	tests := []struct {
		name         string
		contractPath string
		initArgs     string
		verifyArgs   string
	}{
		{"deploy sample_contract.js", "./test/sample_contract.js", "[\"TEST001\", 123,[{\"name\":\"robin\",\"count\":2},{\"name\":\"roy\",\"count\":3},{\"name\":\"leon\",\"count\":4}]]", "[\"TEST001\", 123,[{\"name\":\"robin\",\"count\":2},{\"name\":\"roy\",\"count\":3},{\"name\":\"leon\",\"count\":4}]]"},
	}

	for _, tt := range tests {
		t.Run(tt.name, func(t *testing.T) {
			data, err := ioutil.ReadFile(tt.contractPath)
			assert.Nil(t, err, "contract path read error")

			mem, _ := storage.NewMemoryStorage()
			context, _ := state.NewAccountState(nil, mem)
			owner := context.GetOrCreateUserAccount([]byte("account1"))
			owner.AddBalance(util.NewUint128FromInt(10000000))
			contract, _ := context.CreateContractAccount([]byte("account2"), nil)

			ctx := NewContext(testContextBlock(), testContextTransaction(), owner, contract, context)
			engine := NewV8Engine(ctx)
			engine.SetExecutionLimits(1000, 10000000)
			err = engine.DeployAndInit(string(data), tt.initArgs)
			assert.Nil(t, err)
			engine.Dispose()

			engine = NewV8Engine(ctx)
			engine.SetExecutionLimits(1000, 10000000)
			err = engine.Call(string(data), "dump", "")
			assert.Nil(t, err)
			engine.Dispose()

			engine = NewV8Engine(ctx)
			engine.SetExecutionLimits(1000, 10000000)
			err = engine.Call(string(data), "verify", tt.verifyArgs)
			assert.Nil(t, err)
			engine.Dispose()

			// force error.
			mem, _ = storage.NewMemoryStorage()
			context, _ = state.NewAccountState(nil, mem)
			owner = context.GetOrCreateUserAccount([]byte("account1"))
			contract, _ = context.CreateContractAccount([]byte("account2"), nil)

			ctx = NewContext(testContextBlock(), testContextTransaction(), owner, contract, context)
			engine = NewV8Engine(ctx)
			engine.SetExecutionLimits(1000, 10000000)
			err = engine.Call(string(data), "verify", tt.verifyArgs)
			assert.NotNil(t, err)
			engine.Dispose()
		})
	}
}

func TestFunctionNameCheck(t *testing.T) {
	tests := []struct {
		function    string
		expectedErr error
		args        string
	}{
		{"init", ErrInvalidFunctionName, ""},
		{"9dump", ErrInvalidFunctionName, ""},
		{"$dump", ErrInvalidFunctionName, ""},
		{"dump", nil, ""},
	}

	for _, tt := range tests {
		t.Run(tt.function, func(t *testing.T) {
			data, err := ioutil.ReadFile("test/sample_contract.js")
			assert.Nil(t, err, "contract path read error")

			mem, _ := storage.NewMemoryStorage()
			context, _ := state.NewAccountState(nil, mem)
			owner := context.GetOrCreateUserAccount([]byte("account1"))
			owner.AddBalance(util.NewUint128FromInt(1000000))
			contract, _ := context.CreateContractAccount([]byte("account2"), nil)

			ctx := NewContext(testContextBlock(), testContextTransaction(), owner, contract, context)
			engine := NewV8Engine(ctx)
			engine.SetExecutionLimits(1000, 10000000)
			err = engine.Call(string(data), tt.function, tt.args)
			assert.Equal(t, tt.expectedErr, err)
			engine.Dispose()
		})
	}
}

func TestMultiEngine(t *testing.T) {
	mem, _ := storage.NewMemoryStorage()
	context, _ := state.NewAccountState(nil, mem)
	owner := context.GetOrCreateUserAccount([]byte("account1"))
	owner.AddBalance(util.NewUint128FromInt(1000000))
	contract, _ := context.CreateContractAccount([]byte("account2"), nil)

	var wg sync.WaitGroup
	for i := 0; i < 100; i++ {
		wg.Add(1)
		idx := i
		go func() {
			defer wg.Done()
			ctx := NewContext(testContextBlock(), testContextTransaction(), owner, contract, context)
			engine := NewV8Engine(ctx)
			engine.SetExecutionLimits(1000, 10000000)
			defer engine.Dispose()

			err := engine.RunScriptSource("console.log('running.');", 0)
			log.Infof("run script %d; err %v", idx, err)
			assert.Nil(t, err)
		}()
	}
	wg.Wait()
}

func TestInstructionCounterTestSuite(t *testing.T) {
	tests := []struct {
		filepath    string
		expectedErr error
	}{
		{"./test/instruction_couter_tests/redefine1.js", ErrInjectTracingInstructionFailed},
		{"./test/instruction_couter_tests/redefine2.js", ErrInjectTracingInstructionFailed},
		{"./test/instruction_couter_tests/redefine3.js", ErrInjectTracingInstructionFailed},
		{"./test/instruction_couter_tests/redefine4.js", ErrExecutionFailed},
		{"./test/instruction_couter_tests/function.js", nil},
		{"./test/instruction_couter_tests/if.js", nil},
		{"./test/instruction_couter_tests/switch.js", nil},
		{"./test/instruction_couter_tests/for.js", nil},
		{"./test/instruction_couter_tests/with.js", nil},
		{"./test/instruction_couter_tests/while.js", nil},
		{"./test/instruction_couter_tests/throw.js", nil},
		{"./test/instruction_couter_tests/switch.js", nil},
	}

	for _, tt := range tests {
		t.Run(tt.filepath, func(t *testing.T) {
			data, err := ioutil.ReadFile(tt.filepath)
			assert.Nil(t, err, "filepath read error")

			mem, _ := storage.NewMemoryStorage()
			context, _ := state.NewAccountState(nil, mem)
			owner := context.GetOrCreateUserAccount([]byte("account1"))
			owner.AddBalance(util.NewUint128FromInt(1000000000))
			contract, _ := context.CreateContractAccount([]byte("account2"), nil)
<<<<<<< HEAD
			ctx := NewContext(nil, owner, contract, context)

			moduleID := tt.filepath
			runnableSource := fmt.Sprintf("require(\"%s\");", moduleID)

=======

			ctx := NewContext(testContextBlock(), testContextTransaction(), owner, contract, context)
>>>>>>> 699429a7
			engine := NewV8Engine(ctx)
			engine.enableLimits = true
			err = engine.AddModule(moduleID, string(data), 0)
			if err != nil {
				assert.Equal(t, tt.expectedErr, err)
			} else {
				err = engine.RunScriptSource(runnableSource, 0)
				assert.Equal(t, tt.expectedErr, err)
			}
			engine.Dispose()
		})
	}
}

func TestRunMozillaJSTestSuite(t *testing.T) {
	mem, _ := storage.NewMemoryStorage()
	context, _ := state.NewAccountState(nil, mem)
	owner := context.GetOrCreateUserAccount([]byte("account1"))
	owner.AddBalance(util.NewUint128FromInt(1000000000))

	contract, _ := context.CreateContractAccount([]byte("account2"), nil)
	ctx := NewContext(testContextBlock(), testContextTransaction(), owner, contract, context)

	var runTest func(dir string, shelljs string)
	runTest = func(dir string, shelljs string) {
		files, err := ioutil.ReadDir(dir)
		require.Nil(t, err)

		cwdShelljs := fmt.Sprintf("%s/shell.js", dir)
		if _, err := os.Stat(cwdShelljs); !os.IsNotExist(err) {
			shelljs = fmt.Sprintf("%s;%s", shelljs, cwdShelljs)
		}

		for _, file := range files {
			filepath := fmt.Sprintf("%s/%s", dir, file.Name())
			fi, err := os.Stat(filepath)
			require.Nil(t, err)

			if fi.IsDir() {
				runTest(filepath, shelljs)
				continue
			}

			if !strings.HasSuffix(file.Name(), ".js") {
				continue
			}
			if strings.Compare(file.Name(), "browser.js") == 0 || strings.Compare(file.Name(), "shell.js") == 0 || strings.HasPrefix(file.Name(), "toLocale") {
				continue
			}

			log.Infof("Testing %s", filepath)

			buf := bytes.NewBufferString("this.print = console.log;var native_eval = eval;eval = function (s) { try {  return native_eval(s); } catch (e) { return \"error\"; }};")

			jsfiles := fmt.Sprintf("%s;%s;%s", shelljs, "test/mozilla_js_tests_loader.js", filepath)

			for _, v := range strings.Split(jsfiles, ";") {
				// log.Infof("v %s", v)
				if len(v) == 0 {
					continue
				}

				fi, err := os.Stat(v)
				require.Nil(t, err)
				f, err := os.Open(v)
				require.Nil(t, err)
				reader := bufio.NewReader(f)
				buf.Grow(int(fi.Size()))
				buf.ReadFrom(reader)
			}
			// execute.
			engine := NewV8Engine(ctx)
			engine.SetTestingFlag(true)
			engine.enableLimits = true
			err = engine.RunScriptSource(buf.String(), 0)
			assert.Nil(t, err)
		}
	}

	runTest("test/mozilla_js_tests", "")
}<|MERGE_RESOLUTION|>--- conflicted
+++ resolved
@@ -85,8 +85,8 @@
 			owner := context.GetOrCreateUserAccount([]byte("account1"))
 			owner.AddBalance(util.NewUint128FromInt(1000000000))
 			contract, _ := context.CreateContractAccount([]byte("account2"), nil)
-
-			ctx := NewContext(testContextBlock(), testContextTransaction(), owner, contract, context)
+			ctx := NewContext(testContextBlock(), testContextTransaction(), owner, contract, context)
+
 			engine := NewV8Engine(ctx)
 			engine.SetExecutionLimits(1000, 10000000)
 			err = engine.RunScriptSource(string(data), 0)
@@ -120,8 +120,8 @@
 			owner := context.GetOrCreateUserAccount([]byte("account1"))
 			owner.AddBalance(util.NewUint128FromInt(1000000000))
 			contract, _ := context.CreateContractAccount([]byte("account2"), nil)
-
-			ctx := NewContext(nil, owner, contract, context)
+			ctx := NewContext(testContextBlock(), testContextTransaction(), owner, contract, context)
+
 			engine := NewV8Engine(ctx)
 			engine.SetExecutionLimits(1000, 10000000)
 			engine.AddModule(tt.filepath, string(data), 0)
@@ -160,8 +160,7 @@
 			owner := context.GetOrCreateUserAccount([]byte("account1"))
 			owner.AddBalance(util.NewUint128FromInt(100000))
 			contract, _ := context.CreateContractAccount([]byte("account2"), nil)
-<<<<<<< HEAD
-			ctx := NewContext(nil, owner, contract, context)
+			ctx := NewContext(testContextBlock(), testContextTransaction(), owner, contract, context)
 
 			// direct run.
 			(func() {
@@ -184,15 +183,6 @@
 				assert.Equal(t, tt.expectedErr, err)
 				engine.Dispose()
 			})()
-=======
-
-			ctx := NewContext(testContextBlock(), testContextTransaction(), owner, contract, context)
-			engine := NewV8Engine(ctx)
-			engine.SetExecutionLimits(tt.limitsOfExecutionInstructions, tt.limitsOfTotalMemorySize)
-			err = engine.RunScriptSource(string(data), 0)
-			assert.Equal(t, tt.expectedErr, err)
-			engine.Dispose()
->>>>>>> 699429a7
 		})
 	}
 }
@@ -213,8 +203,7 @@
 			context, _ := state.NewAccountState(nil, mem)
 			owner := context.GetOrCreateUserAccount([]byte("account1"))
 			contract, _ := context.CreateContractAccount([]byte("account2"), nil)
-<<<<<<< HEAD
-			ctx := NewContext(nil, owner, contract, context)
+			ctx := NewContext(testContextBlock(), testContextTransaction(), owner, contract, context)
 
 			// direct run.
 			(func() {
@@ -235,14 +224,6 @@
 				assert.Equal(t, ErrExecutionTimeout, err)
 				engine.Dispose()
 			})()
-=======
-
-			ctx := NewContext(testContextBlock(), testContextTransaction(), owner, contract, context)
-			engine := NewV8Engine(ctx)
-			err = engine.RunScriptSource(string(data), 0)
-			assert.Equal(t, ErrExecutionTimeout, err)
-			engine.Dispose()
->>>>>>> 699429a7
 		})
 	}
 }
@@ -325,8 +306,8 @@
 			owner := context.GetOrCreateUserAccount([]byte("account1"))
 			owner.AddBalance(util.NewUint128FromInt(1000000))
 			contract, _ := context.CreateContractAccount([]byte("account2"), nil)
-
-			ctx := NewContext(testContextBlock(), testContextTransaction(), owner, contract, context)
+			ctx := NewContext(testContextBlock(), testContextTransaction(), owner, contract, context)
+
 			engine := NewV8Engine(ctx)
 			engine.SetExecutionLimits(1000, 10000000)
 			err = engine.Call(string(data), tt.function, tt.args)
@@ -349,7 +330,9 @@
 		idx := i
 		go func() {
 			defer wg.Done()
-			ctx := NewContext(testContextBlock(), testContextTransaction(), owner, contract, context)
+
+			ctx := NewContext(testContextBlock(), testContextTransaction(), owner, contract, context)
+
 			engine := NewV8Engine(ctx)
 			engine.SetExecutionLimits(1000, 10000000)
 			defer engine.Dispose()
@@ -391,16 +374,11 @@
 			owner := context.GetOrCreateUserAccount([]byte("account1"))
 			owner.AddBalance(util.NewUint128FromInt(1000000000))
 			contract, _ := context.CreateContractAccount([]byte("account2"), nil)
-<<<<<<< HEAD
-			ctx := NewContext(nil, owner, contract, context)
+			ctx := NewContext(testContextBlock(), testContextTransaction(), owner, contract, context)
 
 			moduleID := tt.filepath
 			runnableSource := fmt.Sprintf("require(\"%s\");", moduleID)
 
-=======
-
-			ctx := NewContext(testContextBlock(), testContextTransaction(), owner, contract, context)
->>>>>>> 699429a7
 			engine := NewV8Engine(ctx)
 			engine.enableLimits = true
 			err = engine.AddModule(moduleID, string(data), 0)
