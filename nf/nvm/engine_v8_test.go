--- conflicted
+++ resolved
@@ -275,6 +275,7 @@
 		})
 	}
 }
+
 func TestRunScriptSourceMemConsistency(t *testing.T) {
 	tests := []struct {
 		name                          string
@@ -310,7 +311,6 @@
 				engine.Dispose()
 			})()
 
-<<<<<<< HEAD
 			// modularized run.
 			(func() {
 				moduleID := fmt.Sprintf("%s", ContractName)
@@ -327,7 +327,10 @@
 				assert.Equal(t, uint64(6703104), engine.actualTotalMemorySize)
 				engine.Dispose()
 			})()
-=======
+		})
+	}
+}
+
 func TestV8ResourceLimit(t *testing.T) {
 	tests := []struct {
 		name          string
@@ -384,7 +387,6 @@
 			}
 			engine.Dispose()
 
->>>>>>> dddb7024
 		})
 	}
 }
@@ -706,15 +708,9 @@
 			owner, err := context.GetOrCreateUserAccount([]byte("account1"))
 			assert.Nil(t, err)
 			owner.AddBalance(newUint128FromIntWrapper(1000000000))
-<<<<<<< HEAD
-
-			contractAddr, err := core.AddressParse(contractStr)
-			contract, err := context.CreateContractAccount(contractAddr.Bytes(), nil)
-=======
 			addr, err := core.NewContractAddressFromData([]byte("n1FkntVUMPAsESuCAAPK711omQk19JotBjM"), byteutils.FromUint64(1))
 			assert.Nil(t, err)
 			contract, err := context.CreateContractAccount(addr.Bytes(), nil)
->>>>>>> dddb7024
 			assert.Nil(t, err)
 			ctx, err := NewContext(mockBlock(), mockTransaction(), contract, context)
 
@@ -928,14 +924,9 @@
 			owner.AddBalance(newUint128FromIntWrapper(10000000))
 
 			// prepare the contract.
-<<<<<<< HEAD
-			contractAddr, err := core.AddressParse(contractStr)
-			contract, _ := context.CreateContractAccount(contractAddr.Bytes(), nil)
-=======
 			addr, err := core.NewContractAddressFromData([]byte("n1FkntVUMPAsESuCAAPK711omQk19JotBjM"), byteutils.FromUint64(1))
 			assert.Nil(t, err)
 			contract, _ := context.CreateContractAccount(addr.Bytes(), nil)
->>>>>>> dddb7024
 			contract.AddBalance(newUint128FromIntWrapper(5))
 
 			// parepare env, block & transactions.
@@ -1382,15 +1373,9 @@
 			owner, err := context.GetOrCreateUserAccount([]byte("account1"))
 			assert.Nil(t, err)
 			owner.AddBalance(newUint128FromIntWrapper(10000000))
-<<<<<<< HEAD
-			// con := "n218MQSwc7hcXvM7rUkr6smMoiEf2VbGuYr"
-			contractAddr, err := core.AddressParse(contractStr)
-			contract, err := context.CreateContractAccount(contractAddr.Bytes(), nil)
-=======
 			addr, err := core.NewContractAddressFromData([]byte("n1FkntVUMPAsESuCAAPK711omQk19JotBjM"), byteutils.FromUint64(1))
 			assert.Nil(t, err)
 			contract, err := context.CreateContractAccount(addr.Bytes(), nil)
->>>>>>> dddb7024
 			assert.Nil(t, err)
 
 			contract.AddBalance(newUint128FromIntWrapper(100))
