--- conflicted
+++ resolved
@@ -43,7 +43,7 @@
 	if err != nil {
 		return nil
 	}
-	tx, err := engine.ctx.block.GetTransaction(txHash)
+	txBytes, err := engine.ctx.state.GetTx(txHash)
 	if err != nil {
 		logging.VLog().WithFields(logrus.Fields{
 			"handler": uint64(uintptr(handler)),
@@ -52,9 +52,22 @@
 		}).Debug("GetTxByHashFunc get tx failed.")
 		return nil
 	}
-	sTx := toSerializableTransaction(tx)
+	sTx, err := toSerializableTransactionFromBytes(txBytes)
+	if err != nil {
+		logging.VLog().WithFields(logrus.Fields{
+			"handler": uint64(uintptr(handler)),
+			"key":     C.GoString(hash),
+			"err":     err,
+		}).Debug("GetTxByHashFunc get tx failed.")
+		return nil
+	}
 	txJSON, err := json.Marshal(sTx)
 	if err != nil {
+		logging.VLog().WithFields(logrus.Fields{
+			"handler": uint64(uintptr(handler)),
+			"key":     C.GoString(hash),
+			"err":     err,
+		}).Debug("GetTxByHashFunc get tx failed.")
 		return nil
 	}
 
@@ -78,11 +91,7 @@
 		return nil
 	}
 
-<<<<<<< HEAD
-	acc, err := engine.ctx.txWorldState.GetOrCreateUserAccount([]byte(addr))
-=======
 	acc, err := engine.ctx.state.GetOrCreateUserAccount(addr.Bytes())
->>>>>>> bec1114f
 	if err != nil {
 		logging.VLog().WithFields(logrus.Fields{
 			"handler": uint64(uintptr(handler)),
@@ -117,20 +126,7 @@
 		return TransferAddressParseErr
 	}
 
-<<<<<<< HEAD
-	bytes, err := byteutils.FromHex(addr)
-	if err != nil {
-		logging.VLog().WithFields(logrus.Fields{
-			"address": addr,
-			"err":     err,
-		}).Debug("TransferFunc decode address failed.")
-		return 1
-	}
-
-	toAcc, err := engine.ctx.txWorldState.GetOrCreateUserAccount(bytes)
-=======
 	toAcc, err := engine.ctx.state.GetOrCreateUserAccount(addr.Bytes())
->>>>>>> bec1114f
 	if err != nil {
 		logging.VLog().WithFields(logrus.Fields{
 			"handler": uint64(uintptr(handler)),
