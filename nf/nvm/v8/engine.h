// Copyright (C) 2017 go-nebulas authors
//
// This file is part of the go-nebulas library.
//
// the go-nebulas library is free software: you can redistribute it and/or
// modify it under the terms of the GNU General Public License as published by
// the Free Software Foundation, either version 3 of the License, or
// (at your option) any later version.
//
// the go-nebulas library is distributed in the hope that it will be useful,
// but WITHOUT ANY WARRANTY; without even the implied warranty of
// MERCHANTABILITY or FITNESS FOR A PARTICULAR PURPOSE.  See the
// GNU General Public License for more details.
//
// You should have received a copy of the GNU General Public License
// along with the go-nebulas library.  If not, see
// <http://www.gnu.org/licenses/>.
//

#ifndef _NEBULAS_NF_NVM_V8_ENGINE_H_
#define _NEBULAS_NF_NVM_V8_ENGINE_H_
// #include <v8.h>

#if BUILDING_DLL
#define EXPORT __attribute__((__visibility__("default")))
#else
#define EXPORT
#endif

#ifdef __cplusplus
extern "C" {
#endif // __cplusplus

#include <stddef.h>
#include <stdint.h>
<<<<<<< HEAD
#include <string.h>
#include <stdbool.h>
=======
#include <stdbool.h>
#include "nvm_error.h"
>>>>>>> 05211e2d

enum LogLevel {
  DEBUG = 1,
  WARN = 2,
  INFO = 3,
  ERROR = 4,
};

enum OptType {
  INSTRUCTION     = 1,
  INSTRUCTIONTS  = 2,
  RUNSCRIPT       = 3,
};

// log
typedef void (*LogFunc)(int level, const char *msg);
EXPORT const char *GetLogLevelText(int level);
EXPORT void InitializeLogger(LogFunc f);

// event.
typedef void (*EventTriggerFunc)(void *handler, const char *topic,
                                 const char *data, size_t *counterVal);
EXPORT void InitializeEvent(EventTriggerFunc trigger);

// storage
typedef char *(*StorageGetFunc)(void *handler, const char *key,
                                size_t *counterVal);
typedef int (*StoragePutFunc)(void *handler, const char *key, const char *value,
                              size_t *counterVal);
typedef int (*StorageDelFunc)(void *handler, const char *key,
                              size_t *counterVal);
EXPORT void InitializeStorage(StorageGetFunc get, StoragePutFunc put,
                              StorageDelFunc del);

// blockchain
typedef char *(*GetTxByHashFunc)(void *handler, const char *hash,
                                 size_t *counterVal);
typedef char *(*GetAccountStateFunc)(void *handler, const char *address,
                                     size_t *counterVal);
typedef int (*TransferFunc)(void *handler, const char *to, const char *value,
                            size_t *counterVal);
typedef int (*VerifyAddressFunc)(void *handler, const char *address,
                                 size_t *counterVal);
typedef char *(*GetPreBlockHashFunc)(void *handler, unsigned long long distance, size_t *counterVal);

typedef char *(*GetPreBlockSeedFunc)(void *handler, unsigned long long distance, size_t *counterVal);



EXPORT void InitializeBlockchain(GetTxByHashFunc getTx,
                                 GetAccountStateFunc getAccount,
                                 TransferFunc transfer,
                                 VerifyAddressFunc verifyAddress,
                                 GetPreBlockHashFunc getPreBlockHash,
                                 GetPreBlockSeedFunc getPreBlockSeed);

// crypto
typedef char *(*Sha256Func)(const char *data, size_t *counterVal);
typedef char *(*Sha3256Func)(const char *data, size_t *counterVal);
typedef char *(*Ripemd160Func)(const char *data, size_t *counterVal);
typedef char *(*RecoverAddressFunc)(int alg, const char *data, const char *sign,
                                 size_t *counterVal);
typedef char *(*Md5Func)(const char *data, size_t *counterVal);
typedef char *(*Base64Func)(const char *data, size_t *counterVal);

EXPORT void InitializeCrypto(Sha256Func sha256,
                                 Sha3256Func sha3256,
                                 Ripemd160Func ripemd160,
                                 RecoverAddressFunc recoverAddress,
                                 Md5Func md5,
                                 Base64Func base64);

// version
EXPORT char *GetV8Version();

// require callback.
typedef char *(*RequireDelegate)(void *handler, const char *filename,
                                 size_t *lineOffset);
typedef char *(*AttachLibVersionDelegate)(void *handler, const char *libname);

EXPORT void InitializeRequireDelegate(RequireDelegate delegate, AttachLibVersionDelegate libDelegate);

EXPORT void InitializeExecutionEnvDelegate(AttachLibVersionDelegate libDelegate);

typedef struct V8EngineStats {
  size_t count_of_executed_instructions;
  size_t total_memory_size;
  size_t total_heap_size;
  size_t total_heap_size_executable;
  size_t total_physical_size;
  size_t total_available_size;
  size_t used_heap_size;
  size_t heap_size_limit;
  size_t malloced_memory;
  size_t peak_malloced_memory;
  size_t total_array_buffer_size;
  size_t peak_array_buffer_size;
} V8EngineStats;

typedef struct V8Engine {
  void *isolate;
  void *allocator;
  size_t limits_of_executed_instructions;
  size_t limits_of_total_memory_size;
  bool is_requested_terminate_execution;
  bool is_unexpected_error_happen;
  int testing;
  
  V8EngineStats stats;
 
} V8Engine;
typedef struct v8ThreadContextInput {
  uintptr_t lcs;  
  uintptr_t gcs;
  enum OptType opt;  
  int line_offset;
  int allow_usage;
  const char *source;
} v8ThreadContextInput;
typedef struct v8ThreadContextOutput {
  int ret;  //output
  int line_offset;
  char *result; //output
} v8ThreadContextOutput;
typedef struct v8ThreadContext_ {
  V8Engine *e; 
  v8ThreadContextInput input;
  v8ThreadContextOutput output;
  bool is_finished;  
} v8ThreadContext;

EXPORT void Initialize();
EXPORT void Dispose();

EXPORT V8Engine *CreateEngine();

EXPORT int RunScriptSource(char **result, V8Engine *e, const char *source,
                           int source_line_offset, uintptr_t lcsHandler,
                           uintptr_t gcsHandler);

EXPORT char *InjectTracingInstructions(V8Engine *e, const char *source,
                                       int *source_line_offset,
                                       int strictDisallowUsage);

EXPORT char *TranspileTypeScriptModule(V8Engine *e, const char *source,
                                       int *source_line_offset);

EXPORT int IsEngineLimitsExceeded(V8Engine *e);

EXPORT void ReadMemoryStatistics(V8Engine *e);

EXPORT void TerminateExecution(V8Engine *e);

EXPORT void DeleteEngine(V8Engine *e);

EXPORT void ExecuteLoop(const char *file);

EXPORT char *InjectTracingInstructionsThread(V8Engine *e, const char *source,
                                int *source_line_offset,
                                int allow_usage);
EXPORT char *TranspileTypeScriptModuleThread(V8Engine *e, const char *source,
                                int *source_line_offset);
EXPORT int RunScriptSourceThread(char **result, V8Engine *e, const char *source,
                    int source_line_offset, uintptr_t lcs_handler,
                    uintptr_t gcs_handler);

bool CreateScriptThread(v8ThreadContext *pc);
void SetRunScriptArgs(v8ThreadContext *pc, V8Engine *e, int opt, const char *source, int line_offset, int allow_usage);
#ifdef __cplusplus
}
#endif // __cplusplus

#endif // _NEBULAS_NF_NVM_V8_ENGINE_H_<|MERGE_RESOLUTION|>--- conflicted
+++ resolved
@@ -33,13 +33,9 @@
 
 #include <stddef.h>
 #include <stdint.h>
-<<<<<<< HEAD
 #include <string.h>
 #include <stdbool.h>
-=======
-#include <stdbool.h>
 #include "nvm_error.h"
->>>>>>> 05211e2d
 
 enum LogLevel {
   DEBUG = 1,
