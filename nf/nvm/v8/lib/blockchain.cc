// Copyright (C) 2017 go-nebulas authors
//
// This file is part of the go-nebulas library.
//
// the go-nebulas library is free software: you can redistribute it and/or
// modify it under the terms of the GNU General Public License as published by
// the Free Software Foundation, either version 3 of the License, or
// (at your option) any later version.
//
// the go-nebulas library is distributed in the hope that it will be useful,
// but WITHOUT ANY WARRANTY; without even the implied warranty of
// MERCHANTABILITY or FITNESS FOR A PARTICULAR PURPOSE.  See the
// GNU General Public License for more details.
//
// You should have received a copy of the GNU General Public License
// along with the go-nebulas library.  If not, see
// <http://www.gnu.org/licenses/>.
//

#include "blockchain.h"
#include "global.h"
#include "../engine.h"
#include "global.h"
#include "instruction_counter.h"
#include "logger.h"
#include "limits.h"

static GetTxByHashFunc sGetTxByHash = NULL;
static GetAccountStateFunc sGetAccountState = NULL;
static TransferFunc sTransfer = NULL;
static VerifyAddressFunc sVerifyAddress = NULL;
<<<<<<< HEAD
static GetPreBlockHashFunc sGetPreBlockHash = NULL;
static GetPreBlockSeedFunc sGetPreBlockSeed = NULL;
=======
static GetContractSourceFunc sGetContractSource = NULL;
static InnerContractFunc sRunInnerContract = NULL;
>>>>>>> dd4deb8a

void InitializeBlockchain(GetTxByHashFunc getTx, GetAccountStateFunc getAccount,
                          TransferFunc transfer,
                          VerifyAddressFunc verifyAddress,
<<<<<<< HEAD
                          GetPreBlockHashFunc getPreBlockHash,
                          GetPreBlockSeedFunc getPreBlockSeed) {
=======
                          GetContractSourceFunc contractSource,
                          InnerContractFunc rMultContract) {
>>>>>>> dd4deb8a
  sGetTxByHash = getTx;
  sGetAccountState = getAccount;
  sTransfer = transfer;
  sVerifyAddress = verifyAddress;
<<<<<<< HEAD
  sGetPreBlockHash = getPreBlockHash;
  sGetPreBlockSeed = getPreBlockSeed;
=======
  sGetContractSource = contractSource;
  sRunInnerContract = rMultContract;
>>>>>>> dd4deb8a
}

void NewBlockchainInstance(Isolate *isolate, Local<Context> context,
                           void *handler) {
  Local<ObjectTemplate> blockTpl = ObjectTemplate::New(isolate);
  blockTpl->SetInternalFieldCount(1);

  /* disable getTransactionByHash() function.
    blockTpl->Set(String::NewFromUtf8(isolate, "getTransactionByHash"),
                  FunctionTemplate::New(isolate, GetTransactionByHashCallback),
                  static_cast<PropertyAttribute>(PropertyAttribute::DontDelete |
                                                 PropertyAttribute::ReadOnly));
  */

  blockTpl->Set(String::NewFromUtf8(isolate, "getAccountState"),
                FunctionTemplate::New(isolate, GetAccountStateCallback),
                static_cast<PropertyAttribute>(PropertyAttribute::DontDelete|
                                                PropertyAttribute::ReadOnly));


  blockTpl->Set(String::NewFromUtf8(isolate, "transfer"),
                FunctionTemplate::New(isolate, TransferCallback),
                static_cast<PropertyAttribute>(PropertyAttribute::DontDelete |
                                               PropertyAttribute::ReadOnly));

  blockTpl->Set(String::NewFromUtf8(isolate, "verifyAddress"),
                FunctionTemplate::New(isolate, VerifyAddressCallback),
                static_cast<PropertyAttribute>(PropertyAttribute::DontDelete |
                                               PropertyAttribute::ReadOnly));
  
  blockTpl->Set(String::NewFromUtf8(isolate, "getContractSource"),
                FunctionTemplate::New(isolate, GetContractSourceCallback),
                static_cast<PropertyAttribute>(PropertyAttribute::DontDelete |
                                               PropertyAttribute::ReadOnly));

  blockTpl->Set(String::NewFromUtf8(isolate, "runContractSource"),
                FunctionTemplate::New(isolate, RunInnerContractSourceCallBack),
                static_cast<PropertyAttribute>(PropertyAttribute::DontDelete |
                                               PropertyAttribute::ReadOnly));

  blockTpl->Set(String::NewFromUtf8(isolate, "getPreBlockHash"),
              FunctionTemplate::New(isolate, GetPreBlockHashCallback),
              static_cast<PropertyAttribute>(PropertyAttribute::DontDelete |
                                              PropertyAttribute::ReadOnly));

  blockTpl->Set(String::NewFromUtf8(isolate, "getPreBlockSeed"),
              FunctionTemplate::New(isolate, GetPreBlockSeedCallback),
              static_cast<PropertyAttribute>(PropertyAttribute::DontDelete |
                                              PropertyAttribute::ReadOnly));

  Local<Object> instance = blockTpl->NewInstance(context).ToLocalChecked();
  instance->SetInternalField(0, External::New(isolate, handler));

  context->Global()->DefineOwnProperty(
      context, String::NewFromUtf8(isolate, "_native_blockchain"), instance,
      static_cast<PropertyAttribute>(PropertyAttribute::DontDelete |
                                     PropertyAttribute::ReadOnly));
}

// GetTransactionByHashCallback
void GetTransactionByHashCallback(const FunctionCallbackInfo<Value> &info) {
  Isolate *isolate = info.GetIsolate();
  Local<Object> thisArg = info.Holder();
  Local<External> handler = Local<External>::Cast(thisArg->GetInternalField(0));

  if (info.Length() != 1) {
    isolate->ThrowException(String::NewFromUtf8(
        isolate, "Blockchain.getTransactionByHash() requires only 1 argument"));
    return;
  }

  Local<Value> key = info[0];
  if (!key->IsString()) {
    isolate->ThrowException(String::NewFromUtf8(isolate, "key must be string"));
    return;
  }

  size_t cnt = 0;

  char *value =
      sGetTxByHash(handler->Value(), *String::Utf8Value(key->ToString()), &cnt);
  if (value == NULL) {
    info.GetReturnValue().SetNull();
  } else {
    info.GetReturnValue().Set(String::NewFromUtf8(isolate, value));
    free(value);
  }

  // record storage usage.
  IncrCounter(isolate, isolate->GetCurrentContext(), cnt);
}

// GetAccountStateCallback
void GetAccountStateCallback(const FunctionCallbackInfo<Value> &info) {
  int err = NVM_SUCCESS;
  Isolate *isolate = info.GetIsolate();
  if (NULL == isolate) {
    LogFatalf("Unexpected error: failed to get ioslate");
  }
  Local<Object> thisArg = info.Holder();
  Local<External> handler = Local<External>::Cast(thisArg->GetInternalField(0));//TODO:

  if (info.Length() != 1) {
    isolate->ThrowException(String::NewFromUtf8(
        isolate, "Blockchain.getAccountState() requires only 1 argument"));
    return;
  }

  Local<Value> key = info[0];
  if (!key->IsString()) {
    isolate->ThrowException(String::NewFromUtf8(isolate, "Blockchain.getAccountState(), argument must be a string"));
    return;
  }


  size_t cnt = 0;
  char *result = NULL;
  char *exceptionInfo = NULL;
  err = sGetAccountState(handler->Value(), *String::Utf8Value(key->ToString()), &cnt, &result, &exceptionInfo);

  DEAL_ERROR_FROM_GOLANG(err);

  if (result != NULL) {
    free(result);
    result = NULL;
  }

  if (exceptionInfo != NULL) {
    free(exceptionInfo);
    exceptionInfo = NULL;
  }

  // record storage usage.
  IncrCounter(isolate, isolate->GetCurrentContext(), cnt);
}

// TransferCallback
void TransferCallback(const FunctionCallbackInfo<Value> &info) {
  Isolate *isolate = info.GetIsolate();
  Local<Object> thisArg = info.Holder();
  Local<External> handler = Local<External>::Cast(thisArg->GetInternalField(0));

  if (info.Length() != 2) {
    isolate->ThrowException(
        String::NewFromUtf8(isolate, "Blockchain.send() requires 2 arguments"));
    return;
  }

  Local<Value> address = info[0];
  if (!address->IsString()) {
    isolate->ThrowException(
        String::NewFromUtf8(isolate, "address must be string"));
    return;
  }

  Local<Value> amount = info[1];
  if (!amount->IsString()) {
    isolate->ThrowException(
        String::NewFromUtf8(isolate, "value must be string"));
    return;
  }

  size_t cnt = 0;

  int ret = sTransfer(handler->Value(), *String::Utf8Value(address->ToString()),
                      *String::Utf8Value(amount->ToString()), &cnt);
  info.GetReturnValue().Set(ret);

  // record storage usage.
  IncrCounter(isolate, isolate->GetCurrentContext(), cnt);
}

// VerifyAddressCallback
void VerifyAddressCallback(const FunctionCallbackInfo<Value> &info) {
  Isolate *isolate = info.GetIsolate();
  Local<Object> thisArg = info.Holder();
  Local<External> handler = Local<External>::Cast(thisArg->GetInternalField(0));

  if (info.Length() != 1) {
    isolate->ThrowException(String::NewFromUtf8(
        isolate, "Blockchain.verifyAddress() requires 1 arguments"));
    return;
  }

  Local<Value> address = info[0];
  if (!address->IsString()) {
    isolate->ThrowException(
        String::NewFromUtf8(isolate, "address must be string"));
    return;
  }

  size_t cnt = 0;

  int ret = sVerifyAddress(handler->Value(),
                           *String::Utf8Value(address->ToString()), &cnt);
  info.GetReturnValue().Set(ret);

  // record storage usage.
  IncrCounter(isolate, isolate->GetCurrentContext(), cnt);
}

<<<<<<< HEAD
// GetPreBlockHashCallBack
void GetPreBlockHashCallback(const FunctionCallbackInfo<Value> &info) {
  int err = NVM_SUCCESS;
  Isolate *isolate = info.GetIsolate();
  if (NULL == isolate) {
    LogFatalf("Unexpected error: failed to get isolate");
  }
=======
void GetContractSourceCallback(const FunctionCallbackInfo<Value> &info) {
  Isolate *isolate = info.GetIsolate();
>>>>>>> dd4deb8a
  Local<Object> thisArg = info.Holder();
  Local<External> handler = Local<External>::Cast(thisArg->GetInternalField(0));

  if (info.Length() != 1) {
    isolate->ThrowException(String::NewFromUtf8(
<<<<<<< HEAD
        isolate, "Blockchain.GetPreBlockHash() requires 1 arguments"));
    return;
  } 

  Local<Value> offset = info[0];
  if (!offset->IsNumber()) {
    isolate->ThrowException(
        String::NewFromUtf8(isolate, "Blockchain.GetPreBlockHash(), the argument must be a number")); 
    return;
  }

  double v = Number::Cast(*offset)->Value();
  if (v > ULLONG_MAX || v <= 0) {
    isolate->ThrowException(
        String::NewFromUtf8(isolate, "Blockchain.GetPreBlockHash(), argument out of range"));
    return;
  }

  if (v != (double)(unsigned long long)v) {
        isolate->ThrowException(
        String::NewFromUtf8(isolate, "Blockchain.GetPreBlockHash(), argument must be integer"));
=======
        isolate, "Blockchain.GetContractSource() requires 1 arguments"));
    return;
  }

  Local<Value> address = info[0];
  if (!address->IsString()) {
    isolate->ThrowException(
        String::NewFromUtf8(isolate, "address must be string"));
>>>>>>> dd4deb8a
    return;
  }

  size_t cnt = 0;
<<<<<<< HEAD
  char *result = NULL;
  char *exceptionInfo = NULL;
  err = sGetPreBlockHash(handler->Value(), (unsigned long long)(v), &cnt, &result, &exceptionInfo);

  DEAL_ERROR_FROM_GOLANG(err);  

  if (result != NULL) {
    free(result);
    result = NULL;
  }

  if (exceptionInfo != NULL) {
    free(exceptionInfo);
    exceptionInfo = NULL;
=======

  char *value = sGetContractSource(handler->Value(),
                           *String::Utf8Value(address->ToString()), &cnt);
  if (value == NULL) {
    info.GetReturnValue().SetNull();
  } else {
    info.GetReturnValue().Set(String::NewFromUtf8(isolate, value));
    free(value);
>>>>>>> dd4deb8a
  }

  // record storage usage.
  IncrCounter(isolate, isolate->GetCurrentContext(), cnt);
}
<<<<<<< HEAD

// GetPreBlockSeedCallBack
void GetPreBlockSeedCallback(const FunctionCallbackInfo<Value> &info) {
  int err = NVM_SUCCESS;
  Isolate *isolate = info.GetIsolate();
  if (NULL == isolate) {
    LogFatalf("Unexpected error: failed to get isolate");
  }
  Local<Object> thisArg = info.Holder();
  Local<External> handler = Local<External>::Cast(thisArg->GetInternalField(0));

  if (info.Length() != 1) {
    isolate->ThrowException(String::NewFromUtf8(
        isolate, "Blockchain.GetPreBlockSeed() requires 1 arguments"));
    return;
  }
  
  Local<Value> offset = info[0];
  if (!offset->IsNumber()) {
    isolate->ThrowException(
        String::NewFromUtf8(isolate, "Blockchain.GetPreBlockSeed(), the argument must be a number")); 
    return;
  }

  double v = Number::Cast(*offset)->Value();
  if (v > ULLONG_MAX || v <= 0) {
    isolate->ThrowException(
        String::NewFromUtf8(isolate, "Blockchain.GetPreBlockSeed(), argument out of range"));
    return;
  }

 if (v != (double)(unsigned long long)v) {
    isolate->ThrowException(
        String::NewFromUtf8(isolate, "Blockchain.GetPreBlockSeed(), argument must be integer"));
=======
void RunInnerContractSourceCallBack(const FunctionCallbackInfo<Value> &info) {
  Isolate *isolate = info.GetIsolate();
  Local<Object> thisArg = info.Holder();
  Local<External> handler = Local<External>::Cast(thisArg->GetInternalField(0));

  if (info.Length() != 4) {
    char msg[128];
    snprintf(msg, 128, "Blockchain.RunInnerContractSourceCallBack() requires 4 arguments,args:%d", info.Length());
    isolate->ThrowException(String::NewFromUtf8(
        isolate, msg));
    return;
  }

  Local<Value> address = info[0];
  if (!address->IsString()) {
    isolate->ThrowException(
        String::NewFromUtf8(isolate, "address must be string"));
    return;
  }
  Local<Value> funcName = info[1];
  if (!address->IsString()) {
    isolate->ThrowException(
        String::NewFromUtf8(isolate, "func must be string"));
    return;
  }
  Local<Value> val = info[2];
  if (!val->IsString()) {
    isolate->ThrowException(
        String::NewFromUtf8(isolate, "val must be string"));
    return;
  }
  Local<Value> args = info[3];
  if (!args->IsString()) {
    isolate->ThrowException(
        String::NewFromUtf8(isolate, "args must be string"));
>>>>>>> dd4deb8a
    return;
  }

  size_t cnt = 0;
<<<<<<< HEAD
  char *result = NULL;
  char *exceptionInfo = NULL;
  err = sGetPreBlockSeed(handler->Value(), (unsigned long long)(v), &cnt, &result, &exceptionInfo);

  DEAL_ERROR_FROM_GOLANG(err);

  if (result != NULL) {
    free(result);
    result = NULL;
  }

  if (exceptionInfo != NULL) {
    free(exceptionInfo);
    exceptionInfo = NULL;
=======
  char *value = sRunInnerContract(handler->Value(),
                           *String::Utf8Value(address->ToString()), *String::Utf8Value(funcName->ToString()),
                           *String::Utf8Value(val->ToString()), *String::Utf8Value(args->ToString()),
                           &cnt);
  // Local<Object> rObj = v8::Object::New(isolate);                      
  if (value == NULL) {
    Local<Context> context = isolate->GetCurrentContext();
    V8Engine *e = GetV8EngineInstance(context);

    TerminateExecution(e);
    return;
  } else {
    // Local<Boolean> flag = Boolean::New(isolate, true);
    // rObj->Set(v8::String::NewFromUtf8(isolate, "code"), flag);
    // Local<String> valueStr = v8::String::NewFromUtf8(isolate, value);

    // rObj->Set(v8::String::NewFromUtf8(isolate, "data"), valueStr);
    // info.GetReturnValue().Set(rObj);

    info.GetReturnValue().Set(String::NewFromUtf8(isolate, value));

    free(value);
>>>>>>> dd4deb8a
  }

  // record storage usage.
  IncrCounter(isolate, isolate->GetCurrentContext(), cnt);
}<|MERGE_RESOLUTION|>--- conflicted
+++ resolved
@@ -29,35 +29,26 @@
 static GetAccountStateFunc sGetAccountState = NULL;
 static TransferFunc sTransfer = NULL;
 static VerifyAddressFunc sVerifyAddress = NULL;
-<<<<<<< HEAD
 static GetPreBlockHashFunc sGetPreBlockHash = NULL;
 static GetPreBlockSeedFunc sGetPreBlockSeed = NULL;
-=======
 static GetContractSourceFunc sGetContractSource = NULL;
 static InnerContractFunc sRunInnerContract = NULL;
->>>>>>> dd4deb8a
 
 void InitializeBlockchain(GetTxByHashFunc getTx, GetAccountStateFunc getAccount,
                           TransferFunc transfer,
                           VerifyAddressFunc verifyAddress,
-<<<<<<< HEAD
                           GetPreBlockHashFunc getPreBlockHash,
-                          GetPreBlockSeedFunc getPreBlockSeed) {
-=======
+                          GetPreBlockSeedFunc getPreBlockSeed,
                           GetContractSourceFunc contractSource,
                           InnerContractFunc rMultContract) {
->>>>>>> dd4deb8a
   sGetTxByHash = getTx;
   sGetAccountState = getAccount;
   sTransfer = transfer;
   sVerifyAddress = verifyAddress;
-<<<<<<< HEAD
   sGetPreBlockHash = getPreBlockHash;
   sGetPreBlockSeed = getPreBlockSeed;
-=======
   sGetContractSource = contractSource;
   sRunInnerContract = rMultContract;
->>>>>>> dd4deb8a
 }
 
 void NewBlockchainInstance(Isolate *isolate, Local<Context> context,
@@ -259,7 +250,6 @@
   IncrCounter(isolate, isolate->GetCurrentContext(), cnt);
 }
 
-<<<<<<< HEAD
 // GetPreBlockHashCallBack
 void GetPreBlockHashCallback(const FunctionCallbackInfo<Value> &info) {
   int err = NVM_SUCCESS;
@@ -267,16 +257,11 @@
   if (NULL == isolate) {
     LogFatalf("Unexpected error: failed to get isolate");
   }
-=======
-void GetContractSourceCallback(const FunctionCallbackInfo<Value> &info) {
-  Isolate *isolate = info.GetIsolate();
->>>>>>> dd4deb8a
-  Local<Object> thisArg = info.Holder();
-  Local<External> handler = Local<External>::Cast(thisArg->GetInternalField(0));
-
-  if (info.Length() != 1) {
-    isolate->ThrowException(String::NewFromUtf8(
-<<<<<<< HEAD
+  Local<Object> thisArg = info.Holder();
+  Local<External> handler = Local<External>::Cast(thisArg->GetInternalField(0));
+
+  if (info.Length() != 1) {
+    isolate->ThrowException(String::NewFromUtf8(
         isolate, "Blockchain.GetPreBlockHash() requires 1 arguments"));
     return;
   } 
@@ -298,21 +283,10 @@
   if (v != (double)(unsigned long long)v) {
         isolate->ThrowException(
         String::NewFromUtf8(isolate, "Blockchain.GetPreBlockHash(), argument must be integer"));
-=======
-        isolate, "Blockchain.GetContractSource() requires 1 arguments"));
-    return;
-  }
-
-  Local<Value> address = info[0];
-  if (!address->IsString()) {
-    isolate->ThrowException(
-        String::NewFromUtf8(isolate, "address must be string"));
->>>>>>> dd4deb8a
-    return;
-  }
-
-  size_t cnt = 0;
-<<<<<<< HEAD
+    return;
+  }
+
+  size_t cnt = 0;
   char *result = NULL;
   char *exceptionInfo = NULL;
   err = sGetPreBlockHash(handler->Value(), (unsigned long long)(v), &cnt, &result, &exceptionInfo);
@@ -327,7 +301,88 @@
   if (exceptionInfo != NULL) {
     free(exceptionInfo);
     exceptionInfo = NULL;
-=======
+  }
+
+  // record storage usage.
+  IncrCounter(isolate, isolate->GetCurrentContext(), cnt);
+}
+
+// GetPreBlockSeedCallBack
+void GetPreBlockSeedCallback(const FunctionCallbackInfo<Value> &info) {
+  int err = NVM_SUCCESS;
+  Isolate *isolate = info.GetIsolate();
+  if (NULL == isolate) {
+    LogFatalf("Unexpected error: failed to get isolate");
+  }
+  Local<Object> thisArg = info.Holder();
+  Local<External> handler = Local<External>::Cast(thisArg->GetInternalField(0));
+
+  if (info.Length() != 1) {
+    isolate->ThrowException(String::NewFromUtf8(
+        isolate, "Blockchain.GetPreBlockSeed() requires 1 arguments"));
+    return;
+  }
+  
+  Local<Value> offset = info[0];
+  if (!offset->IsNumber()) {
+    isolate->ThrowException(
+        String::NewFromUtf8(isolate, "Blockchain.GetPreBlockSeed(), the argument must be a number")); 
+    return;
+  }
+
+  double v = Number::Cast(*offset)->Value();
+  if (v > ULLONG_MAX || v <= 0) {
+    isolate->ThrowException(
+        String::NewFromUtf8(isolate, "Blockchain.GetPreBlockSeed(), argument out of range"));
+    return;
+  }
+
+ if (v != (double)(unsigned long long)v) {
+    isolate->ThrowException(
+        String::NewFromUtf8(isolate, "Blockchain.GetPreBlockSeed(), argument must be integer"));
+    return;
+  }
+
+  size_t cnt = 0;
+  char *result = NULL;
+  char *exceptionInfo = NULL;
+  err = sGetPreBlockSeed(handler->Value(), (unsigned long long)(v), &cnt, &result, &exceptionInfo);
+
+  DEAL_ERROR_FROM_GOLANG(err);
+
+  if (result != NULL) {
+    free(result);
+    result = NULL;
+  }
+
+  if (exceptionInfo != NULL) {
+    free(exceptionInfo);
+    exceptionInfo = NULL;
+  }
+
+  // record storage usage.
+  IncrCounter(isolate, isolate->GetCurrentContext(), cnt);
+}
+
+void GetContractSourceCallback(const FunctionCallbackInfo<Value> &info) {
+  Isolate *isolate = info.GetIsolate();
+  Local<Object> thisArg = info.Holder();
+  Local<External> handler = Local<External>::Cast(thisArg->GetInternalField(0));
+
+  if (info.Length() != 1) {
+    isolate->ThrowException(String::NewFromUtf8(
+        isolate, "Blockchain.GetContractSource() requires 1 arguments"));
+    return;
+  }
+
+  Local<Value> address = info[0];
+  if (!address->IsString()) {
+    isolate->ThrowException(
+        String::NewFromUtf8(isolate, "address must be string"));
+    return;
+  }
+
+  size_t cnt = 0;
 
   char *value = sGetContractSource(handler->Value(),
                            *String::Utf8Value(address->ToString()), &cnt);
@@ -336,48 +391,12 @@
   } else {
     info.GetReturnValue().Set(String::NewFromUtf8(isolate, value));
     free(value);
->>>>>>> dd4deb8a
-  }
-
-  // record storage usage.
-  IncrCounter(isolate, isolate->GetCurrentContext(), cnt);
-}
-<<<<<<< HEAD
-
-// GetPreBlockSeedCallBack
-void GetPreBlockSeedCallback(const FunctionCallbackInfo<Value> &info) {
-  int err = NVM_SUCCESS;
-  Isolate *isolate = info.GetIsolate();
-  if (NULL == isolate) {
-    LogFatalf("Unexpected error: failed to get isolate");
-  }
-  Local<Object> thisArg = info.Holder();
-  Local<External> handler = Local<External>::Cast(thisArg->GetInternalField(0));
-
-  if (info.Length() != 1) {
-    isolate->ThrowException(String::NewFromUtf8(
-        isolate, "Blockchain.GetPreBlockSeed() requires 1 arguments"));
-    return;
-  }
-  
-  Local<Value> offset = info[0];
-  if (!offset->IsNumber()) {
-    isolate->ThrowException(
-        String::NewFromUtf8(isolate, "Blockchain.GetPreBlockSeed(), the argument must be a number")); 
-    return;
-  }
-
-  double v = Number::Cast(*offset)->Value();
-  if (v > ULLONG_MAX || v <= 0) {
-    isolate->ThrowException(
-        String::NewFromUtf8(isolate, "Blockchain.GetPreBlockSeed(), argument out of range"));
-    return;
-  }
-
- if (v != (double)(unsigned long long)v) {
-    isolate->ThrowException(
-        String::NewFromUtf8(isolate, "Blockchain.GetPreBlockSeed(), argument must be integer"));
-=======
+  }
+
+  // record storage usage.
+  IncrCounter(isolate, isolate->GetCurrentContext(), cnt);
+}
+
 void RunInnerContractSourceCallBack(const FunctionCallbackInfo<Value> &info) {
   Isolate *isolate = info.GetIsolate();
   Local<Object> thisArg = info.Holder();
@@ -413,27 +432,10 @@
   if (!args->IsString()) {
     isolate->ThrowException(
         String::NewFromUtf8(isolate, "args must be string"));
->>>>>>> dd4deb8a
-    return;
-  }
-
-  size_t cnt = 0;
-<<<<<<< HEAD
-  char *result = NULL;
-  char *exceptionInfo = NULL;
-  err = sGetPreBlockSeed(handler->Value(), (unsigned long long)(v), &cnt, &result, &exceptionInfo);
-
-  DEAL_ERROR_FROM_GOLANG(err);
-
-  if (result != NULL) {
-    free(result);
-    result = NULL;
-  }
-
-  if (exceptionInfo != NULL) {
-    free(exceptionInfo);
-    exceptionInfo = NULL;
-=======
+    return;
+  }
+
+  size_t cnt = 0;
   char *value = sRunInnerContract(handler->Value(),
                            *String::Utf8Value(address->ToString()), *String::Utf8Value(funcName->ToString()),
                            *String::Utf8Value(val->ToString()), *String::Utf8Value(args->ToString()),
@@ -456,7 +458,6 @@
     info.GetReturnValue().Set(String::NewFromUtf8(isolate, value));
 
     free(value);
->>>>>>> dd4deb8a
   }
 
   // record storage usage.
