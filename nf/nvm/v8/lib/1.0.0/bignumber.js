--- conflicted
+++ resolved
@@ -4,11 +4,7 @@
     'use strict';
 
     const ErrIsNaNOrInfinity = new Error("NaN or Infinity");
-<<<<<<< HEAD
-    const NaNAndInfinityCheckHeight = 482100;
-=======
-    const NaNAndInfinityCheckHeight = 504800;   // mainnet-504800, testnet-482100
->>>>>>> 996255a7
+    const NaNAndInfinityCheckHeight = 482100; // mainnet-504800, testnet-482100
 
     function checkNaNOrInfinity(n) {
         if (GlobalVars.Blockchain && GlobalVars.Blockchain.block && GlobalVars.Blockchain.block.height >= NaNAndInfinityCheckHeight) {
