--- conflicted
+++ resolved
@@ -25,11 +25,7 @@
 const (
 	// DefaultHTTPLimit default max http conns
 	DefaultHTTPLimit = 128
-<<<<<<< HEAD
-	// MaxRecvMsgSize Deafult max message size  gateway's grpc client can receive
-=======
 	// MaxGateWayRecvMsgSize Deafult max message size  gateway's grpc client can receive
->>>>>>> 1dce7579
 	MaxGateWayRecvMsgSize = 64 * 1024 * 1024
 )
 
